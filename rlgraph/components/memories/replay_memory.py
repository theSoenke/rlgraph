# Copyright 2018/2019 The RLgraph authors. All Rights Reserved.
#
# Licensed under the Apache License, Version 2.0 (the "License");
# you may not use this file except in compliance with the License.
# You may obtain a copy of the License at
#
#     http://www.apache.org/licenses/LICENSE-2.0
#
# Unless required by applicable law or agreed to in writing, software
# distributed under the License is distributed on an "AS IS" BASIS,
# WITHOUT WARRANTIES OR CONDITIONS OF ANY KIND, either express or implied.
# See the License for the specific language governing permissions and
# limitations under the License.
# ==============================================================================

from __future__ import absolute_import
from __future__ import division
from __future__ import print_function

from collections import OrderedDict

from rlgraph import get_backend
from rlgraph.components.memories.memory import Memory
from rlgraph.utils import util
from rlgraph.utils.execution_util import define_by_run_unflatten
from rlgraph.utils.util import get_batch_size
from rlgraph.utils.decorators import rlgraph_api


if get_backend() == "tf":
    import tensorflow as tf
elif get_backend() == "pytorch":
    import torch
    import numpy as np


class ReplayMemory(Memory):
    """
    Implements a standard replay memory to sample randomized batches.
    """
    def __init__(
        self,
        capacity=1000,
        scope="replay-memory",
        **kwargs
    ):
        """
        Args:
            next_states (bool): If true include next states in the return values of the API-method "get_records".
        """
        super(ReplayMemory, self).__init__(capacity, scope=scope, **kwargs)

        self.index = None
        self.size = None
        self.states = None
        self.flat_record_space = None

    def create_variables(self, input_spaces, action_space=None):
        super(ReplayMemory, self).create_variables(input_spaces, action_space)

        # Record space must contain 'terminals' for a replay memory.
        assert 'terminals' in self.record_space
        # Main buffer index.
        self.index = self.get_variable(name="index", dtype=int, trainable=False, initializer=0)
        # Number of elements present.
        self.size = self.get_variable(name="size", dtype=int, trainable=False, initializer=0)

    @rlgraph_api(flatten_ops=True)
    def _graph_fn_insert_records(self, records):
        num_records = get_batch_size(records["terminals"])

        if get_backend() == "tf":
            # List of indices to update (insert from `index` forward and roll over at `self.capacity`).
            update_indices = tf.range(start=self.index, limit=self.index + num_records) % self.capacity

            # Updates all the necessary sub-variables in the record.
            record_updates = []
            for key in self.record_registry:
                record_updates.append(self.scatter_update_variable(
                    variable=self.record_registry[key],
                    indices=update_indices,
                    updates=records[key]
                ))

            # Update indices and size.
            with tf.control_dependencies(control_inputs=record_updates):
                index_updates = [self.assign_variable(ref=self.index, value=(self.index + num_records) % self.capacity)]
                update_size = tf.minimum(x=(self.read_variable(self.size) + num_records), y=self.capacity)
                index_updates.append(self.assign_variable(self.size, value=update_size))

            # Nothing to return.
            with tf.control_dependencies(control_inputs=index_updates):
                return tf.no_op()
        elif get_backend() == "pytorch":
            update_indices = torch.arange(self.index, self.index + num_records) % self.capacity
            for key in self.record_registry:
                for i, val in zip(update_indices, records[key]):
                    self.record_registry[key][i] = val
            self.index = (self.index + num_records) % self.capacity
            self.size = min(self.size + num_records, self.capacity)
            return None

    @rlgraph_api
    def _graph_fn_get_records(self, num_records=1):
        if get_backend() == "tf":
            size = self.read_variable(self.size)

            # Sample and retrieve a random range, including terminals.
            index = self.read_variable(self.index)
            indices = tf.random_uniform(shape=(num_records,), maxval=size, dtype=tf.int32)
            indices = (index - 1 - indices) % self.capacity

            # Return default importance weight one.
            return self._read_records(indices=indices), indices, tf.ones_like(tensor=indices, dtype=tf.float32)
        elif get_backend() == "pytorch":
            indices = np.random.choice(np.arange(0, self.size), size=int(num_records))
            indices = (self.index - 1 - indices) % self.capacity
            records = OrderedDict()
            for name, variable in self.record_registry.items():
                records[name] = self.read_variable(variable, indices, dtype=
                                                   util.convert_dtype(self.flat_record_space[name].dtype, to="pytorch"))
            records = define_by_run_unflatten(records)
            return records, indices, torch.ones(indices.shape, dtype=torch.float32)

<<<<<<< HEAD
=======
        # Return default importance weight one.
        return self._read_records(indices=indices), indices, tf.ones_like(tensor=indices, dtype=tf.float32)

    @rlgraph_api
    def _graph_fn_get_size(self):
        return self.read_variable(self.size)
>>>>>>> 0b7a17a0
<|MERGE_RESOLUTION|>--- conflicted
+++ resolved
@@ -122,12 +122,7 @@
             records = define_by_run_unflatten(records)
             return records, indices, torch.ones(indices.shape, dtype=torch.float32)
 
-<<<<<<< HEAD
-=======
-        # Return default importance weight one.
-        return self._read_records(indices=indices), indices, tf.ones_like(tensor=indices, dtype=tf.float32)
 
     @rlgraph_api
     def _graph_fn_get_size(self):
-        return self.read_variable(self.size)
->>>>>>> 0b7a17a0
+        return self.read_variable(self.size)