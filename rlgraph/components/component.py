# Copyright 2018 The RLgraph authors. All Rights Reserved.
#
# Licensed under the Apache License, Version 2.0 (the "License");
# you may not use this file except in compliance with the License.
# You may obtain a copy of the License at
#
#     http://www.apache.org/licenses/LICENSE-2.0
#
# Unless required by applicable law or agreed to in writing, software
# distributed under the License is distributed on an "AS IS" BASIS,
# WITHOUT WARRANTIES OR CONDITIONS OF ANY KIND, either express or implied.
# See the License for the specific language governing permissions and
# limitations under the License.
# ==============================================================================

from __future__ import absolute_import
from __future__ import division
from __future__ import print_function

from collections import OrderedDict
from six.moves import xrange as range_

import copy
import inspect
import numpy as np
import re

from rlgraph import get_backend
from rlgraph.utils.decorators import api, component_api_registry, component_graph_fn_registry, define_api_method, \
    define_graph_fn
from rlgraph.utils.rlgraph_error import RLGraphError
from rlgraph.utils.specifiable import Specifiable
from rlgraph.utils.ops import DataOpDict, FLAT_TUPLE_OPEN, FLAT_TUPLE_CLOSE
from rlgraph.utils import util

if get_backend() == "tf":
    import tensorflow as tf
elif get_backend() == "tf-eager":
    import tensorflow as tf
    import tensorflow.contrib.eager as eager


class Component(Specifiable):
    """
    Base class for a graph component (such as a layer, an entire function approximator, a memory, an optimizers, etc..).

    A component can contain other components and/or its own graph-logic (e.g. tf ops).
    A component's sub-components are connected to each other via in- and out-Sockets (similar to LEGO blocks
    and deepmind's sonnet).

    This base class implements the interface to add sub-components, create connections between
    different sub-components and between a sub-component and this one and between this component
    and an external component.

    A component also has a variable registry, the ability to save the component's structure and variable-values to disk,
    and supports adding its graph_fns to the overall computation graph.
    """
    call_count = 0

    # List of tuples (method_name, runtime)
    call_times = []

    def __init__(self, *sub_components, **kwargs):
        """
        Args:
            sub_components (Component): Specification dicts for sub-Components to be added to this one.

        Keyword Args:
            name (str): The name of this Component. Names of sub-components within a containing component
                must be unique. Names are used to label exposed Sockets of the containing component.
                If name is empty, use scope as name (as last resort).
            scope (str): The scope of this Component for naming variables in the Graph.
            device (str): Device this component will be assigned to. If None, defaults to CPU.
            trainable (Optional[bool]): Whether to make the variables of this Component always trainable or not.
                Use None for no specific preference.
            #global_component (bool): In distributed mode, this flag indicates if the component is part of the
            #    shared global model or local to the worker. Defaults to False and will be ignored if set to
            #    True in non-distributed mode.

            # TODO: remove when we have numpy-based Components (then we can do test calls to infer everything automatically)
            graph_fn_num_outputs (dict): A dict specifying which graph_fns have how many return values.
                This can be useful if graph_fns don't clearly have a fixed number of return values and the auto-inferral
                utility function cannot determine the actual number of returned values.

            switched_off_apis (Optional[Set[str]]): Set of API-method names that should NOT be build for this Component.
            backend (str): The custom backend that this Component obliges to. None to use the RLGraph global backend.
                Default: None.
        """
        super(Component, self).__init__()

        # Scope if used to create scope hierarchies inside the Graph.
        # self.logger = logging.getLogger(__name__)
        self.scope = kwargs.pop("scope", "")

        assert re.match(r'^[\w\-]*$', self.scope), \
            "ERROR: scope {} does not match scope-pattern! Needs to be \\w or '-'.".format(self.scope)
        # The global scope string defining the exact nested position of this Component in the Graph.
        # e.g. "/core/component1/sub-component-a"
        self.global_scope = self.scope

        # Shared variable scope.
        self.reuse_variable_scope = kwargs.pop("reuse_variable_scope", None)

        # Names of sub-components that exist (parallelly) inside a containing component must be unique.
        self.name = kwargs.pop("name", self.scope)  # if no name given, use scope
        self.device = kwargs.pop("device", None)
        self.trainable = kwargs.pop("trainable", None)
        self.graph_fn_num_outputs = kwargs.pop("graph_fn_num_outputs", dict())
        self.switched_off_apis = kwargs.pop("switched_off_apis", set())
        self.backend = kwargs.pop("backend", None)

        assert not kwargs, "ERROR: kwargs ({}) still contains items!".format(kwargs)

        # Keep track of whether this Component has already been added to another Component and throw error
        # if this is done twice. Each Component can only be added once to a parent Component.
        self.parent_component = None  # type: Component

        # Dict of sub-components that live inside this one (key=sub-component's scope).
        self.sub_components = OrderedDict()

        # Link to the GraphBuilder object.
        self.graph_builder = None

        # `self.api_methods`: Dict holding information about which op-record-tuples go via which API
        # methods into this Component and come out of it.
        # keys=API method name; values=APIMethodRecord
        self.api_methods = {}

        # Maps names to callable API functions for eager calls.
        self.api_fn_by_name = {}
        # Maps names of methods to synthetically defined methods.
        self.synthetic_methods = set()

        # How this component executes its 'call' method.
        self.execution_mode = "static_graph"

        # `self.api_method_inputs`: Registry for all unique API-method input parameter names and their Spaces.
        # Two API-methods may share the same input if their input parameters have the same names.
        # keys=input parameter name; values=Space that goes into that parameter
        self.api_method_inputs = {}
        # Registry for graph_fn records (only populated at build time when the graph_fns are actually called).
        self.graph_fns = {}
        self.register_api_methods_and_graph_fns()

        # Set of op-rec-columns going into a graph_fn of this Component and not having 0 op-records.
        # Helps during the build procedure to call these right away after the Component is input-complete.
        self.no_input_graph_fn_columns = set()
        # Set of op-records that are constant and thus can be processed right away at the beginning of the build
        # procedure.
        self.constant_op_records = set()
        # Whether we know already all our in-Sockets' Spaces.
        # Only then can we create our variables. Model will do this.
        self.input_complete = False
        # Whether all our sub-Components are input-complete. Only after that point, we can run our _variables graph_fn.
        self.variable_complete = False

        # All Variables that are held by this component (and its sub-components) by name.
        # key=full-scope variable name (scope=component/sub-component scope)
        # value=the actual variable
        self.variables = {}
        # All summary ops that are held by this component (and its sub-components) by name.
        # key=full-scope summary name (scope=component/sub-component scope)
        # value=the actual summary op
        self.summaries = {}
        # The regexp that a summary's full-scope name has to match in order for it to be generated and registered.
        # This will be set by the GraphBuilder at build time.
        self.summary_regexp = None

        # Now add all sub-Components (also support all sub-Components being given in a single list).
        sub_components = sub_components[0] if len(sub_components) == 1 and \
            isinstance(sub_components[0], (list, tuple)) else sub_components
        self.add_components(*sub_components)

    def register_api_methods_and_graph_fns(self):
        """
        Detects all methods of the Component that should be registered as API-methods for
        this Component and complements `self.api_methods` and `self.api_method_inputs`.
<<<<<<< HEAD
        Goes by the @api decorator before each API-method or graph_fn that should be
        auto-thin-wrapped by an API-method.
        """
        # Goes through the class hierarchy of `self` and tries to lookup all registered functions
        # (by name) that should be turned into API-methods.
        class_hierarchy = inspect.getmro(type(self))
        for class_ in class_hierarchy[:-2]:  # skip last two as its `Specifiable` and `object`
            api_method_recs = component_api_registry.get(class_.__name__)
            if api_method_recs is not None:
                for api_method_rec in api_method_recs:
                    define_api_method(self, api_method_rec)
            graph_fn_recs = component_graph_fn_registry.get(class_.__name__)
            if graph_fn_recs is not None:
                for graph_fn_rec in graph_fn_recs:
                    define_graph_fn(self, graph_fn_rec)
=======
        #Returns:
        #    Two dicts:
        #        - Dict[str,APIMethodRecord]: Dict of key=API-method name (str); values=APIMethodRecord.
        #        - Dict[str,Space]: Dict of key=API-method input parameter name (str); values=Space.
        """
        #api_method_records = dict()
        #api_method_inputs = dict()
        # Look for all our API methods (those that use the `call` method).
        # TODO use dict of callables -> api_fn_by_name
        for member in inspect.getmembers(self):
            name, method = (member[0], member[1])
            if name != "define_api_method" and name != "add_components" and name[0] != "_" and \
                    name not in self.switched_off_apis and callable(method) and util.get_method_type(method) == "api":
                # callable_anytime = False  # not util.does_method_call_graph_fns(method)
                self.api_methods[name] = APIMethodRecord(method, component=self)  #, callable_anytime=callable_anytime)
                # Store the input-parameter names and map them to None records (Space not defined yet).
                param_list = inspect.signature(method).parameters.values()
                self._complement_api_method_registries(name, param_list)

                # api_method_records[name].input_names = [p.name for p in params]
                # for param in params:
                #    if param.name not in api_method_inputs:
                #        TODO: write function for this block and the corresponding one in `define_api_method`.
                #        api_method_inputs[param.name] = None
        # return api_method_records, api_method_inputs

    def call(self, method, *params, **kwargs):
        """
        Performs either:
        a) An assembly run through another API method (will actually call this API method for further assembly).
        b) A dry run through a graph_fn (without calling it) just generating the empty op-record-columns around the
        graph_fn (incoming and outgoing).
        c) A define-by-run execution of the method where the method is evaluated like a normal python function.
        Define-by-run execution is enabled via setting the `execution_mode` during the build.

        Args:
            method (callable): The method (graph_fn or API method) to call.
            \*params (Union[DataOpRecord,DataOp]): The DataOpRecords/DataOps to be used for calling the method.

        Keyword Args:
            flatten_ops (Union[bool,Set[str]]): Whether to flatten all or some DataOps by creating
                a FlattenedDataOp (with automatic key names).
                Can also be a set of in-Socket names to flatten explicitly (True for all).
                (default: True).
            split_ops (Union[bool,Set[str]]): Whether to split all or some of the already flattened DataOps
                and send the SingleDataOps one by one through the graph_fn.
                Example: Spaces=A=Dict (container), B=int (primitive)
                The graph_fn should then expect for each primitive Space in A:
                _graph_fn(primitive-in-A (Space), B (int))
                NOTE that B will be the same in all calls for all primitive-in-A's.
                (default: True).
            add_auto_key_as_first_param (bool): If `split_ops` is not False, whether to send the
                automatically generated flat key as the very first parameter into each call of the graph_fn.
                Example: Spaces=A=float (primitive), B=Tuple (container)
                The graph_fn should then expect for each primitive Space in B:
                _graph_fn(key, A (float), primitive-in-B (Space))
                NOTE that A will be the same in all calls for all primitive-in-B's.
                The key can now be used to index into variables equally structured as B.
                Has no effect if `split_ops` is False.
                (default: False).
            return_ops (bool): Whether to return actual ops rather than op-records. This is done automatically
                (regardless of this value), if the direct parent caller of this method is a `_graph_fn_`-method.
                Default: False.

        Returns:
            Tuple[DataOpRecord]: The returned tuple of DataOpRecords coming from the called API-method or graph_fn.
        """
        # Owner of method:
        method_owner = method.__self__  # type: Component
        # Check, whether the method-owner is either this Component or has this Component as parent.
        # TODO: make this check generic for any depth-grand-child.A
        assert method_owner is self or self in method_owner.get_parents(), \
            "ERROR: Can only call API-method ({}/{}) on self ({}) or any sub-Components of self! Most likely, " \
            "{} has not been added to self.". \
            format(method_owner.global_scope, method.__name__, self.global_scope, method_owner.global_scope)
        # Try handing the graph-builder link to the owner Component (in case it's not set yet).
        if method_owner.graph_builder is None:
            method_owner.graph_builder = self.graph_builder

        return_ops = kwargs.pop("return_ops", False)
        # Direct evaluation of function.
        if self.execution_mode == "define_by_run":
            Component.call_count += 1
            # print("calling in define by run mode: method {}, call count = {}".format(method, Component.call_count))

            # Name might not match, e.g. _graph_fn_apply vs apply.
            #  Check with owner if extra args needed.
            start = time.perf_counter()
            # TODO: Problem with kwargs: kwargs contain 'call' params like flatten, but
            # we cant pass them in define by run mode. Need to distinguish between true kwargs and call
            # kwargs.
            if method.__name__ in method_owner.api_methods and \
                    method_owner.api_methods[method.__name__].add_auto_key_as_first_param:
                # Add auto key.
                ret = method("", *params)
            else:
                ret = method(*params)
            # Store runtime for this method.
            Component.call_times.append((method_owner.name, method.__name__, time.perf_counter() - start))
            return ret
        elif self.execution_mode == "static_graph":
            # Graph construction.

            # Method is an API method.
            if method.__name__ in method_owner.api_methods:
                # Make the API call.
                op_recs = self.call_api(method, method_owner, *params, **kwargs)

            # Method is a graph_fn.
            else:
                op_recs = self.call_graph_fn(method, method_owner, *params, **kwargs)

        # Do we need to return the raw ops or the op-recs?
        # Direct parent caller is a `_graph_fn_...`: Return raw ops.
        stack = inspect.stack()
        if return_ops is True or re.match(r'^_graph_fn_.+$', stack[1][3]):
            return tuple(o.op for o in op_recs) if isinstance(op_recs, tuple) else op_recs.op
        # Parent caller is non-graph_fn: Return op-recs.
        else:
            return op_recs

    def call_graph_fn(self, method, method_owner, *params, **kwargs):
        """
        Executes a dry run through a graph_fn (without calling it) just generating the empty
        op-record-columns around the graph_fn (incoming and outgoing).

        Args:
            method (callable): The method (graph_fn or API method) to call.
            method_owner (Component): Component this method belongs to.
            \*params (Union[DataOpRecord,np.array,numeric]): The DataOpRecords to be used for calling the method.

        Keyword Args:
            flatten_ops (Union[bool,Set[str]]): Whether to flatten all or some DataOps by creating
                a FlattenedDataOp (with automatic key names).
                Can also be a set of in-Socket names to flatten explicitly (True for all).
                (default: True).
            split_ops (Union[bool,Set[str]]): Whether to split all or some of the already flattened DataOps
                and send the SingleDataOps one by one through the graph_fn.
                Example: Spaces=A=Dict (container), B=int (primitive)
                The graph_fn should then expect for each primitive Space in A:
                _graph_fn(primitive-in-A (Space), B (int))
                NOTE that B will be the same in all calls for all primitive-in-A's.
                (default: True).
            add_auto_key_as_first_param (bool): If `split_ops` is not False, whether to send the
                automatically generated flat key as the very first parameter into each call of the graph_fn.
                Example: Spaces=A=float (primitive), B=Tuple (container)
                The graph_fn should then expect for each primitive Space in B:
                _graph_fn(key, A (float), primitive-in-B (Space))
                NOTE that A will be the same in all calls for all primitive-in-B's.
                The key can now be used to index into variables equally structured as B.
                Has no effect if `split_ops` is False.
                (default: False).

        """
        flatten_ops = kwargs.pop("flatten_ops", False)
        split_ops = kwargs.pop("split_ops", False)
        add_auto_key_as_first_param = kwargs.pop("add_auto_key_as_first_param", False)

        # Make sure the graph_fn belongs to this Component (not allowed to call graph_fn of other component
        # directly).
        if method_owner is not self:
            raise RLGraphError("Graph_fn '{}' may only be sent to `call` by its owner ({})! However, '{}' is "
                               "calling it.".format(method.__name__, method_owner.scope, self.scope))

        # Add all kwargs to params (op-rec contains kwarg-name).
        params = list(params)
        for key, value in kwargs.items():
            value.kwarg = key
            params.append(value)

        # Sanity check number of actual graph_fn input values against len(params).
        self.sanity_check_call_parameters(params, method, "graph_fn", add_auto_key_as_first_param)

        # Store a  graph_fn record in this component for better in/out-op-record-column reference.
        if method.__name__ not in self.graph_fns:
            self.graph_fns[method.__name__] = GraphFnRecord(graph_fn=method, component=self)

        # Generate in-going op-rec-column.
        in_graph_fn_column = DataOpRecordColumnIntoGraphFn(
            len(params), component=self, graph_fn=method,
            flatten_ops=flatten_ops, split_ops=split_ops, add_auto_key_as_first_param=add_auto_key_as_first_param
        )
        # Add the column to the `graph_fns` record.
        self.graph_fns[method.__name__].in_op_columns.append(in_graph_fn_column)

        # We are already building: Actually call the graph_fn after asserting that its Component is input-complete.
        if self.graph_builder and self.graph_builder.phase == "building":
            # Populate in-op-column with actual ops, Space, kwarg-name.
            for i, in_op in enumerate(params):
                if isinstance(in_op, DataOpRecord):
                    in_graph_fn_column.op_records[i].op = in_op.op
                    in_graph_fn_column.op_records[i].space = get_space_from_op(in_op.op)
                    in_graph_fn_column.op_records[i].kwarg = in_op.kwarg
                elif in_op is not None:
                    in_graph_fn_column.op_records[i].op = in_op
                    in_graph_fn_column.op_records[i].space = get_space_from_op(in_op)
            # Assert input-completeness of Component (if not already, then after this graph_fn/Space update).
            #if self.input_complete is False:
            # Check Spaces and create variables.
            self.graph_builder.build_component_when_input_complete(self)
            assert self.input_complete
            # TODO: This check should go in, but fails for multi-GPU DQN runs.
            #if in_graph_fn_column.graph_fn.__name__ == "_graph_fn__variables":
            #    assert self.variable_complete
            # Call the graph_fn.
            out_graph_fn_column = self.graph_builder.run_through_graph_fn_with_device_and_scope(
                in_graph_fn_column, create_new_out_column=True
            )
            # Check again, in case we are now also variable-complete.
            self.graph_builder.build_component_when_input_complete(self)

        # We are still in the assembly phase: Don't actually call the graph_fn. Only generate op-rec-columns
        # around it (in-coming and out-going).
        else:
            # Create 2 op-record columns, one going into the graph_fn and one getting out of there and link
            # them together via the graph_fn (w/o calling it).
            # TODO: remove when we have numpy-based Components (then we can do test calls to infer everything automatically)
            if method.__name__ in self.graph_fn_num_outputs:
                num_graph_fn_return_values = self.graph_fn_num_outputs[method.__name__]
            else:
                num_graph_fn_return_values = util.get_num_return_values(method)
            self.logger.debug("Graph_fn has {} return values (inferred).".format(method.__name__,
                                                                                 num_graph_fn_return_values))
            # If in-column is empty, add it to the "empty in-column" set.
            if len(in_graph_fn_column.op_records) == 0:
                self.no_input_graph_fn_columns.add(in_graph_fn_column)

            # Generate the out-op-column from the number of return values (guessed during assembly phase or
            # actually measured during build phase).
            out_graph_fn_column = DataOpRecordColumnFromGraphFn(
                num_graph_fn_return_values, component=self, graph_fn_name=method.__name__,
                in_graph_fn_column=in_graph_fn_column
            )

            in_graph_fn_column.out_graph_fn_column = out_graph_fn_column

        self.graph_fns[method.__name__].out_op_columns.append(out_graph_fn_column)

        # Link from in-going op-recs with out-coming ones (both ways).
        for i, op_rec in enumerate(params):
            # A DataOpRecord: Link to next and from next back to op_rec.
            if isinstance(op_rec, DataOpRecord):
                op_rec.next.add(in_graph_fn_column.op_records[i])
                in_graph_fn_column.op_records[i].previous = op_rec
                # Also update the kwarg name so that a future call to the graph_fn with the in-column will work.
                in_graph_fn_column.op_records[i].kwarg = op_rec.kwarg
            # A fixed input value. Store directly as op with Space and register it as already known (constant).
            elif op_rec is not None:
                # TODO: support fixed values with kwargs as well.
                constant_op = np.array(op_rec)
                in_graph_fn_column.op_records[i].op = constant_op
                in_graph_fn_column.op_records[i].space = get_space_from_op(constant_op)
                self.constant_op_records.add(in_graph_fn_column.op_records[i])

        if len(out_graph_fn_column.op_records) == 1:
            return out_graph_fn_column.op_records[0]
        else:
            return tuple(out_graph_fn_column.op_records)

    def call_api(self, method, method_owner, *params, **kwargs):
        """
        Executes an assembly run through another API method (will actually call this API method for further assembly).

        Args:
            method (callable): The method (graph_fn or API method) to call.
            method_owner (Component): Component this method belongs to.

            \*params (Union[DataOpRecord,np.array,numeric]): The DataOpRecords (or constant values) to be used for
                calling the method.

        Returns:
            DataOpRecord: Output op of calling this api method.
        """
        api_method_rec = method_owner.api_methods[method.__name__]

        params_no_none = list()
        for p in params[::-1]:
            # Only allow Nones at end of params (positional default args).
            if p is None:
                assert len(params_no_none) == 0,\
                    "ERROR: params ({}) to API-method '{}' have Nones amongst them (ok, if at the end of the params " \
                    "list, but not in the middle).".format(params, method.__name__)
            else:
                params_no_none.insert(0, p)
        # Add all kwargs as tuples (key, op-rec) to params_no_none.
        for key, value in kwargs.items():
            params_no_none.append(tuple([key, value]))

        # Create op-record column to call API method with. Ignore None input params. These should not be sent
        # to the API-method.
        in_op_column = DataOpRecordColumnIntoAPIMethod(
            op_records=len(params_no_none), component=self, api_method_rec=api_method_rec
        )

        # Add the column to the API-method record.
        api_method_rec.in_op_columns.append(in_op_column)

        # Link from incoming op_recs into the new column or populate new column with ops/Spaces (this happens
        # if this call was made from within a graph_fn such that ops and Spaces are already known).
        flex = None
        for i, op_rec in enumerate(params_no_none):
            # Named arg/kwarg -> get input_name from that and peel op_rec.
            if isinstance(op_rec, tuple) and not isinstance(op_rec, DataOpTuple):
                key = op_rec[0]
                op_rec = op_rec[1]
                in_op_column.op_records[i].kwarg = key
            # Positional arg -> get input_name from input_names list.
            else:
                key = api_method_rec.input_names[i if flex is None else flex]

            # Var-positional arg, attach the actual position to input_name string.
            if method_owner.api_method_inputs[key] == "*flex":
                if flex is None:
                    flex = i
                key += "[{}]".format(i - flex)

            # We are already in building phase (params may be coming from inside graph_fn).
            if self.graph_builder is not None and self.graph_builder.phase == "building":
                # Params are op-records -> link AND pass on actual ops/Spaces.
                if isinstance(op_rec, DataOpRecord):
                    in_op_column.op_records[i].op = op_rec.op
                    in_op_column.op_records[i].space = method_owner.api_method_inputs[key] = \
                        get_space_from_op(op_rec.op)
                    op_rec.next.add(in_op_column.op_records[i])
                    in_op_column.op_records[i].previous = op_rec
                # Params are actual ops: Pass them (and Space) on to in-column records.
                else:
                    in_op_column.op_records[i].op = op_rec
                    in_op_column.op_records[i].space = method_owner.api_method_inputs[key] = \
                        get_space_from_op(op_rec)
                # Check input-completeness of Component (but not strict as we are only calling API, not a graph_fn).
                if method_owner.input_complete is False:
                    # Check Spaces and create variables.
                    method_owner.graph_builder.build_component_when_input_complete(method_owner)

            # A DataOpRecord from the meta-graph.
            elif isinstance(op_rec, DataOpRecord):
                op_rec.next.add(in_op_column.op_records[i])
                in_op_column.op_records[i].previous = op_rec
                if key not in method_owner.api_method_inputs:
                    method_owner.api_method_inputs[key] = None
            # Fixed value (instead of op-record): Store the fixed value directly in the op.
            else:
                in_op_column.op_records[i].op = np.array(op_rec)
                in_op_column.op_records[i].space = get_space_from_op(op_rec)
                if key not in method_owner.api_method_inputs or method_owner.api_method_inputs[key] is None:
                    method_owner.api_method_inputs[key] = in_op_column.op_records[i].space
                self.constant_op_records.add(in_op_column.op_records[i])

        # Now actually call the API method with that the correct *args and **kwargs from the new column and
        # create a new out-column with num-records == num-return values.
        name = method.__name__
        self.logger.debug("Calling api method {} with owner {}:".format(name, method_owner))
        args = [op_rec for op_rec in in_op_column.op_records if op_rec.kwarg is None]
        kwargs = {op_rec.kwarg: op_rec for op_rec in in_op_column.op_records if op_rec.kwarg is not None}
        out_op_recs = method(*args, **kwargs)

        # Process the results (push into a column).
        out_op_recs = util.force_list(out_op_recs)
        out_op_column = DataOpRecordColumnFromAPIMethod(
            op_records=len(out_op_recs),
            component=self,
            api_method_name=method.__name__
        )

        # Link the returned ops to that new out-column.
        for i, op_rec in enumerate(out_op_recs):
            # If we already have actual op(s) and Space(s), push them already into the
            # DataOpRecordColumnFromAPIMethod's records.
            if self.graph_builder is not None and self.graph_builder.phase == "building":
                out_op_column.op_records[i].op = op_rec.op
                out_op_column.op_records[i].space = op_rec.space
            op_rec.next.add(out_op_column.op_records[i])
            out_op_column.op_records[i].previous = op_rec
        # And append the new out-column to the api-method-rec.
        api_method_rec.out_op_columns.append(out_op_column)

        # Then return the op-records from the new out-column.
        if len(out_op_column.op_records) == 1:
            return out_op_column.op_records[0]
        else:
            return tuple(out_op_column.op_records)

    def sanity_check_call_parameters(self, params, method, method_type, add_auto_key_as_first_param):
        raw_signature_parameters = inspect.signature(method).parameters
        actual_params = list(raw_signature_parameters.values())
        if add_auto_key_as_first_param is True:
            actual_params = actual_params[1:]
        if len(params) != len(actual_params):
            # Check whether the last arg is var_positional (e.g. *inputs; in that case it's ok if the number of params
            # is larger than that of the actual graph_fn params or its one smaller).
            if actual_params[-1].kind == inspect.Parameter.VAR_POSITIONAL and (len(params) > len(actual_params) > 0 or
                                                                               len(params) == len(actual_params) - 1):
                pass
            # Some actual params have default values: Number of given params must be at least as large as the number
            # of non-default actual params but maximally as large as the number of actual_parameters.
            elif len(actual_params) >= len(params) >= sum(
                    [p.default is inspect.Parameter.empty for p in actual_params]):
                pass
            else:
                raise RLGraphError(
                    "ERROR: {} '{}/{}' has {} input-parameters, but {} ({}) were being provided in the "
                    "`Component.call` method!".format(method_type, self.name, method.__name__,
                                                      len(actual_params), len(params), params)
                )
>>>>>>> da368b6b

    def get_number_of_allowed_inputs(self, api_method_name):
        """
        Returns the number of allowed input args for a given API-method.

        Args:
            api_method_name (str): The API-method to analyze.

        Returns:
            Tuple[int,int]: A tuple with the range (lower/upper bound) of allowed input args for the given API-method.
                An upper bound of None means that the API-method accepts any number of input args equal or larger
                than the lower bound.
        """
        input_names = self.api_methods[api_method_name].input_names
        num_allowed_inputs = [0, 0]
        for in_name in input_names:
            # Positional arg with default values (not required, only raise upper bound).
            if self.api_method_inputs[in_name] == "flex":
                num_allowed_inputs[1] += 1
            # Var-positional (no upper bound anymore).
            elif self.api_method_inputs[in_name] == "*flex":
                num_allowed_inputs[1] = None
            # Required arg (raise both lower and upper bound).
            else:
                num_allowed_inputs[0] += 1
                num_allowed_inputs[1] += 1

        return tuple(num_allowed_inputs)

    def check_input_completeness(self):
        """
        Checks whether this Component is "input-complete" and stores the result in self.input_complete.
        Input-completeness is reached (only once and then it stays that way) if all API-methods of this component
        (whose `must_be_complete` field is not set to False) have all their input Spaces defined.

        Returns:
            bool: Whether this Component is input_complete or not.
        """
        assert self.input_complete is False

        self.input_complete = True
        # Loop through all API methods.
        for method_name, api_method_rec in self.api_methods.items():
            # This API method doesn't have to be completed, ignore and don't add it to space_dict.
            if api_method_rec.must_be_complete is False:
                continue

            # Loop through all of this API-method's input parameter names and check, whether they
            # all have a Space  defined.
            for input_name in api_method_rec.input_names:
                assert input_name in self.api_method_inputs
                # This one is not defined yet -> Component is not input-complete.
                if self.api_method_inputs[input_name] is None:
                    self.input_complete = False
                    return False
                # OR: API-method has a var-positional parameter: Check whether it has been called at least once (in
                # which case we have Space information stored under "*args[0]").
                elif self.api_method_inputs[input_name] == "*flex":
                    # Check all keys "input_name[n]" for any None. If one None found -> input incomplete.
                    idx = 0
                    while True:
                        key = input_name+"["+str(idx)+"]"
                        if key not in self.api_method_inputs:
                            # We require at least one param if the flex param is the only param. Otherwise, none are ok.
                            if idx > (0 if len(api_method_rec.input_names) == 1 else -1):
                                break
                            # No input defined (has not been called) -> Not input complete.
                            else:
                                self.input_complete = False
                                return False
                        elif self.api_method_inputs[key] is None:
                            self.input_complete = False
                            return False
                        idx += 1
        return True

    def check_variable_completeness(self):
        """
        Checks, whether this Component is input-complete AND all our sub-Components are input-complete.
        At that point, all variables are defined and we can run the `_variables` graph_fn.

        Returns:
            bool: Whether this Component is "variables-complete".
        """
        # We are already variable-complete -> shortcut return here.
        if self.variable_complete:
            return True
        # We are not input-complete yet (our own variables have not been created) -> return False.
        elif self.input_complete is False:
            return False

        # Simply check all sub-Components for input-completeness.
        self.variable_complete = all(sc.input_complete for sc in self.sub_components.values())
        return self.variable_complete

    def when_input_complete(self, input_spaces=None, action_space=None, device=None, summary_regexp=None):
        """
        Wrapper that calls both `self.check_input_spaces` and `self.create_variables` in sequence and passes
        the dict with the input_spaces for each argument (key=arg name) and the action_space as parameter.

        Args:
            input_spaces (Optional[Dict[str,Space]]): A dict with Space/shape information.
                keys=in-argument name (str); values=the associated Space.
                Use None to take `self.api_method_inputs` instead.

            action_space (Optional[Space]): The action Space of the Agent/GraphBuilder. Can be used to construct and connect
                more Components (which rely on this information). This eliminates the need to pass the action Space
                information into many Components' constructors.

            device (str): The device to use for the variables generated.

            summary_regexp (Optional[str]): A regexp (str) that defines, which summaries should be generated
                and registered.
        """
        # Store the summary_regexp to use.
        self.summary_regexp = summary_regexp
        # print("Completing with input spaces api arg = ", input_spaces)
        input_spaces = input_spaces or self.api_method_inputs
        # print("Completing with input spaces after lookup = ", input_spaces)

        # Allow the Component to check its input Space.
        self.check_input_spaces(input_spaces, action_space)
        # Allow the Component to create all its variables.
        if get_backend() == "tf":
            # TODO: write custom scope generator for devices (in case None, etc..).
            if device is not None:
                with tf.device(device):
                    if self.reuse_variable_scope:
                        with tf.variable_scope(name_or_scope=self.reuse_variable_scope, reuse=tf.AUTO_REUSE):
                            self.create_variables(input_spaces, action_space)
                    else:
                        with tf.variable_scope(self.global_scope):
                            self.create_variables(input_spaces, action_space)
            else:
                if self.reuse_variable_scope:
                    with tf.variable_scope(name_or_scope=self.reuse_variable_scope, reuse=tf.AUTO_REUSE):
                        self.create_variables(input_spaces, action_space)
                else:
                    with tf.variable_scope(self.global_scope):
                        self.create_variables(input_spaces, action_space)

        elif get_backend() == "pytorch":
            # No scoping/devices here, handled at tensor level.
            self.create_variables(input_spaces, action_space)
        # Add all created variables up the parent/container hierarchy.
        self.propagate_variables()

    def check_input_spaces(self, input_spaces, action_space=None):
        """
        Should check on the nature of all in-Sockets Spaces of this Component. This method is called automatically
        by the Model when all these Spaces are know during the Model's build time.

        Args:
            input_spaces (Dict[str,Space]): A dict with Space/shape information.
                keys=in-Socket name (str); values=the associated Space
            action_space (Optional[Space]): The action Space of the Agent/GraphBuilder. Can be used to construct and
                connect more Components (which rely on this information). This eliminates the need to pass the
                action Space information into many Components' constructors.
        """
        pass

    def create_variables(self, input_spaces, action_space=None):
        """
        Should create all variables that are needed within this component,
        unless a variable is only needed inside a single _graph_fn-method, in which case,
        it should be created there.
        Variables must be created via the backend-agnostic self.get_variable-method.

        Note that for different scopes in which this component is being used, variables will not(!) be shared.

        Args:
            input_spaces (Dict[str,Space]): A dict with Space/shape information.
                keys=in-Socket name (str); values=the associated Space
            action_space (Optional[Space]): The action Space of the Agent/GraphBuilder. Can be used to construct and
                connect more Components (which rely on this information). This eliminates the need to pass the action
                Space information into many Components' constructors.
        """
        pass

    def register_variables(self, *variables):
        """
        Adds already created Variables to our registry. This could be useful if the variables are not created
        by our own `self.get_variable` method, but by some backend-specific object (e.g. tf.layers).
        Also auto-creates summaries (regulated by `self.summary_regexp`) for the given variables.

        Args:
            # TODO check if we warp PytorchVariable
            variables (Union[PyTorchVariable, SingleDataOp]): The Variable objects to register.
        """
        for var in variables:
            # Use our global_scope plus the var's name without anything in between.
            # e.g. var.name = "dense-layer/dense/kernel:0" -> key = "dense-layer/kernel"
            # key = re.sub(r'({}).*?([\w\-.]+):\d+$'.format(self.global_scope), r'\1/\2', var.name)
            key = re.sub(r':\d+$', "", var.name)
            # Already registered: Must be the same (shared) variable.
            if key in self.variables:
                assert self.variables[key] is var,\
                    "ERROR: Key '{}' in {}.variables already exists, but holds a different variable " \
                    "({} vs {})!".format(key, self.global_scope, self.variables[key], var)
            # New variable: Register.
            else:
                self.variables[key] = var
                # Auto-create the summary for the variable.
                summary_name = var.name[len(self.global_scope) + (1 if self.global_scope else 0):]
                summary_name = re.sub(r':\d+$', "", summary_name)
                self.create_summary(summary_name, var)

    def get_variable(self, name="", shape=None, dtype="float", initializer=None, trainable=True,
                     from_space=None, add_batch_rank=False, add_time_rank=False, time_major=False, flatten=False,
                     local=False, use_resource=False):
        """
        Generates or returns a variable to use in the selected backend.
        The generated variable is automatically registered in this component's (and all parent components')
        variable-registry under its global-scoped name.

        Args:
            name (str): The name under which the variable is registered in this component.

            shape (Optional[tuple]): The shape of the variable. Default: empty tuple.

            dtype (Union[str,type]): The dtype (as string) of this variable.

            initializer (Optional[any]): Initializer for this variable.

            trainable (bool): Whether this variable should be trainable. This will be overwritten, if the Component
                has its own `trainable` property set to either True or False.

            from_space (Optional[Space,str]): Whether to create this variable from a Space object
                (shape and dtype are not needed then). The Space object can be given directly or via the name
                of the in-Socket holding the Space.

            add_batch_rank (Optional[bool,int]): If True and `from_space` is given, will add a 0th (1st) rank (None) to
                the created variable. If it is an int, will add that int instead of None.
                Default: False.

            add_time_rank (Optional[bool,int]): If True and `from_space` is given, will add a 1st (0th) rank (None) to
                the created variable. If it is an int, will add that int instead of None.
                Default: False.

            time_major (bool): Only relevant if both `add_batch_rank` and `add_time_rank` are True.
                Will make the time-rank the 0th rank and the batch-rank the 1st rank.
                Otherwise, batch-rank will be 0th and time-rank will be 1st.
                Default: False.

            flatten (bool): Whether to produce a FlattenedDataOp with auto-keys.

            local (bool): Whether the variable must not be shared across the network.
                Default: False.

            use_resource (bool): Whether to use the new tf resource-type variables.
                Default: False.

        Returns:
            DataOp: The actual variable (dependent on the backend) or - if from
                a ContainerSpace - a FlattenedDataOp or ContainerDataOp depending on the Space.

        """

        # Overwrite the given trainable parameter, iff self.trainable is actually defined as a bool.
        trainable = self.trainable if self.trainable is not None else (trainable if trainable is not None else True)

        # Called as getter.
        if shape is None and initializer is None and from_space is None:
            if name not in self.variables:
                raise KeyError(
                    "Variable with name '{}' not found in registry of Component '{}'!".format(name, self.name)
                )
            # TODO: Maybe try both the pure name AND the name with global-scope in front.
            return self.variables[name]

        # Called as setter.
        var = None

        # We are creating the variable using a Space as template.
        if from_space is not None:
            var = self._variable_from_space(
                flatten, from_space, name, add_batch_rank, add_time_rank, time_major, trainable, initializer, local,
                use_resource
            )

        # TODO: Figure out complete concept for python/numpy based Components (including their handling of variables).
        # Assume that when using pytorch, we use Python/numpy collections to store data.
        elif self.backend == "python" or get_backend() == "python" or get_backend() == "pytorch":
            if add_batch_rank is not False and isinstance(add_batch_rank, int):
                if isinstance(add_time_rank, int):
                    if time_major:
                        var = [[initializer for _ in range_(add_batch_rank)] for _ in range_(add_time_rank)]
                    else:
                        var = [[initializer for _ in range_(add_time_rank)] for _ in range_(add_batch_rank)]
                else:
                    var = [initializer for _ in range_(add_batch_rank)]
            elif add_time_rank is not False and isinstance(add_time_rank, int):
                var = [initializer for _ in range_(add_time_rank)]
            elif initializer is not None:
                # Return
                var = initializer
            else:
                var = []
            return var

        # Direct variable creation (using the backend).
        elif get_backend() == "tf":
            # Provide a shape, if initializer is not given or it is an actual Initializer object (rather than an array
            # of fixed values, for which we then don't need a shape as it comes with one).
            if initializer is None or isinstance(initializer, tf.keras.initializers.Initializer):
                shape = tuple((() if add_batch_rank is False else
                               (None,) if add_batch_rank is True else (add_batch_rank,)) + (shape or ()))
            # Numpyize initializer and give it correct dtype.
            else:
                shape = None
                initializer = np.asarray(initializer, dtype=util.dtype(dtype, "np"))

            var = tf.get_variable(
                name=name, shape=shape, dtype=util.dtype(dtype), initializer=initializer, trainable=trainable,
                collections=[tf.GraphKeys.GLOBAL_VARIABLES if local is False else tf.GraphKeys.LOCAL_VARIABLES],
                use_resource=use_resource
            )
        elif get_backend() == "tf-eager":
            shape = tuple(
                (() if add_batch_rank is False else (None,) if add_batch_rank is True else (add_batch_rank,)) +
                (shape or ())
            )

            var = eager.Variable(
                name=name, shape=shape, dtype=util.dtype(dtype), initializer=initializer, trainable=trainable,
                collections=[tf.GraphKeys.GLOBAL_VARIABLES if local is False else tf.GraphKeys.LOCAL_VARIABLES]
            )

        # TODO: what about python variables?
        # Registers the new variable with this Component.
        key = ((self.reuse_variable_scope + "/") if self.reuse_variable_scope else
               (self.global_scope + "/") if self.global_scope else "") + name
        # Container-var: Save individual Variables.
        # TODO: What about a var from Tuple space?
        if isinstance(var, OrderedDict):
            for sub_key, v in var.items():
                self.variables[key + sub_key] = v
        else:
            self.variables[key] = var

        return var

    def _variable_from_space(self, flatten, from_space, name, add_batch_rank, add_time_rank, time_major, trainable,
                             initializer, local=False, use_resource=False):
        """
        Private variable from space helper, see 'get_variable' for API.
        """
        # Variables should be returned in a flattened OrderedDict.
        if get_backend() == "tf":
            if self.reuse_variable_scope is not None:
                with tf.variable_scope(name_or_scope=self.reuse_variable_scope, reuse=True):
                    if flatten:
                        return from_space.flatten(mapping=lambda key_, primitive: primitive.get_variable(
                            name=name + key_, add_batch_rank=add_batch_rank, add_time_rank=add_time_rank,
                            time_major=time_major, trainable=trainable, initializer=initializer,
                            is_python=(self.backend == "python" or get_backend() == "python"),
                            local=local, use_resource=use_resource
                        ))
                    # Normal, nested Variables from a Space (container or primitive).
                    else:
                        return from_space.get_variable(
                            name=name, add_batch_rank=add_batch_rank, trainable=trainable, initializer=initializer,
                            is_python=(self.backend == "python" or get_backend() == "python"),
                            local=local, use_resource=use_resource
                        )
            else:
                if flatten:
                    return from_space.flatten(mapping=lambda key_, primitive: primitive.get_variable(
                        name=name + key_, add_batch_rank=add_batch_rank, add_time_rank=add_time_rank,
                        time_major=time_major, trainable=trainable, initializer=initializer,
                        is_python=(self.backend == "python" or get_backend() == "python"),
                        local=local, use_resource=use_resource
                    ))
                # Normal, nested Variables from a Space (container or primitive).
                else:
                    return from_space.get_variable(
                        name=name, add_batch_rank=add_batch_rank, trainable=trainable, initializer=initializer,
                        is_python=(self.backend == "python" or get_backend() == "python"),
                        local=local, use_resource=use_resource
                    )

    def get_variables(self, *names, **kwargs):
        """
        Utility method to get one or more component variable(s) by name(s).

        Args:
            names (List[str]): Lookup name strings for variables. None for all.

        Keyword Args:
            collections (set): A set of collections to which the variables have to belong in order to be returned here.
                Default: tf.GraphKeys.TRAINABLE_VARIABLES
            custom_scope_separator (str): The separator to use in the returned dict for scopes.
                Default: '/'.
            global_scope (bool): Whether to use keys in the returned dict that include the global-scopes of the
                Variables. Default: False.

        Returns:
            dict: A dict mapping variable names to their get_backend variables.
        """
        if get_backend() == "tf":
            collections = kwargs.pop("collections", None) or tf.GraphKeys.GLOBAL_VARIABLES
            custom_scope_separator = kwargs.pop("custom_scope_separator", "/")
            global_scope = kwargs.pop("global_scope", True)
            assert not kwargs, "{}".format(kwargs)

            if len(names) == 1 and isinstance(names[0], list):
                names = names[0]
            names = util.force_list(names)
            # Return all variables of this Component (for some collection).
            if len(names) == 0:
                collection_variables = tf.get_collection(collections)
                ret = dict()
                for v in collection_variables:
                    lookup = re.sub(r':\d+$', "", v.name)
                    if lookup in self.variables:
                        if global_scope:
                            # Replace the scope separator with a custom one.
                            ret[re.sub(r'(/|{}|{})'.format(FLAT_TUPLE_CLOSE, FLAT_TUPLE_OPEN),
                                       custom_scope_separator, lookup)] = v
                        else:
                            ret[re.sub(r'^.+/', "", lookup)] = v
                return ret
            # Return only variables of this Component by name.
            else:
                return self.get_variables_by_name(
                    *names, custom_scope_separator=custom_scope_separator, global_scope=global_scope
                )
        elif get_backend() == "pytorch":
            # Just return variables for this component.
            custom_scope_separator = kwargs.pop("custom_scope_separator", "/")
            global_scope = kwargs.pop("global_scope", True)
            return self.get_variables_by_name(
                *names, custom_scope_separator=custom_scope_separator, global_scope=global_scope
            )

    def get_variables_by_name(self, *names, **kwargs):
        """
        Retrieves this components variables by name.

        Args:
            names (List[str]): List of names of Variable to return.

        Keyword Args:
            custom_scope_separator (str): The separator to use in the returned dict for scopes.
                Default: '/'.
            global_scope (bool): Whether to use keys in the returned dict that include the global-scopes of the
                Variables. Default: False.

        Returns:
            dict: Dict containing the requested names as keys and variables as values.
        """
        custom_scope_separator = kwargs.pop("custom_scope_separator", "/")
        global_scope = kwargs.pop("global_scope", False)
        assert not kwargs

        variables = dict()
        if get_backend() == "tf":
            for name in names:
                global_scope_name = ((self.global_scope + "/") if self.global_scope else "") + name
                if name in self.variables:
                    variables[re.sub(r'/', custom_scope_separator, name)] = self.variables[name]
                elif global_scope_name in self.variables:
                    if global_scope:
                        variables[re.sub(r'/', custom_scope_separator, global_scope_name)] = self.variables[
                            global_scope_name]
                    else:
                        variables[name] = self.variables[global_scope_name]
        elif get_backend() == "pytorch":
            for name in names:
                global_scope_name = ((self.global_scope + "/") if self.global_scope else "") + name
                if name in self.variables:
                    pytorch_var = self.variables[name]
                    variables[re.sub(r'/', custom_scope_separator, name)] = pytorch_var.get_value()
                elif global_scope_name in self.variables:
                    if global_scope:
                        pytorch_var = self.variables[global_scope_name]
                        variables[re.sub(r'/', custom_scope_separator, global_scope_name)] = pytorch_var.get_value()
                    else:
                        variables[name] = self.variables[global_scope_name].get_value()
        return variables

    def create_summary(self, name, values, type_="histogram"):
        """
        Creates a summary op (and adds it to the graph).
        Skips those, whose full name does not match `self.summary_regexp`.

        Args:
            name (str): The name for the summary. This has to match `self.summary_regexp`.
                The name should not contain a "summary"-prefix or any global scope information
                (both will be added automatically by this method).

            values (op): The op to summarize.

            type\_ (str): The summary type to create. Currently supported are:
                "histogram", "scalar" and "text".
        """
        # Prepend the "summaries/"-prefix.
        name = "summaries/" + name
        # Get global name.
        global_name = ((self.global_scope + "/") if self.global_scope else "") + name
        # Skip non matching summaries (all if summary_regexp is None).
        if self.summary_regexp is None or not re.search(self.summary_regexp, global_name):
            return

        summary = None
        if get_backend() == "tf":
            ctor = getattr(tf.summary, type_)
            summary = ctor(name, values)

        # Registers the new summary with this Component.
        if global_name in self.summaries:
            raise RLGraphError("ERROR: Summary with name '{}' already exists in {}'s summary "
                            "registry!".format(global_name, self.name))
        self.summaries[global_name] = summary
        self.propagate_summary(global_name)

    def propagate_summary(self, key_):
        """
        Propagates a single summary op of this Component to its parents' summaries registries.

        Args:
            key\_ (str): The lookup key for the summary to propagate.
        """
        # Return if there is no parent.
        if self.parent_component is None:
            return

        # If already there -> Error.
        if key_ in self.parent_component.summaries:
            raise RLGraphError("ERROR: Summary registry of '{}' already has a summary under key '{}'!".
                format(self.parent_component.name, key_))
        self.parent_component.summaries[key_] = self.summaries[key_]

        # Recurse up the container hierarchy.
        self.parent_component.propagate_summary(key_)

    def add_components(self, *components, **kwargs):
        """
        Adds sub-components to this one.

        Args:
            components (List[Component]): The list of Component objects to be added into this one.

        Keyword Args:
            expose_apis (Optional[Set[str]]): An optional set of strings with API-methods of the child component
                that should be exposed as the parent's API via a simple wrapper API-method for the parent (that
                calls the child's API-method).

            exposed_must_be_complete (bool): Whether the exposed API methods must be input-complete or not.
        """
        expose_apis = kwargs.pop("expose_apis", set())
        if isinstance(expose_apis, str):
            expose_apis = {expose_apis}

        for component in components:
            # Try to create Component from spec.
            if not isinstance(component, Component):
                component = Component.from_spec(component)
            # Make sure no two components with the same name are added to this one (own scope doesn't matter).
            if component.name in self.sub_components:
                raise RLGraphError("ERROR: Sub-Component with name '{}' already exists in this one!".
                                   format(component.name))
            # Make sure each Component can only be added once to a parent/container Component.
            elif component.parent_component is not None:
                raise RLGraphError("ERROR: Sub-Component with name '{}' has already been added once to a container "
                                "Component! Each Component can only be added once to a parent.".format(component.name))
            # Make sure we don't add to ourselves.
            elif component is self:
                raise RLGraphError("ERROR: Cannot add a Component ({}) as a sub-Component to itself!".format(self.name))
            component.parent_component = self
            self.sub_components[component.name] = component

            # Add own reusable scope to front of sub-components'.
            if self.reuse_variable_scope is not None:
                # Propagate reuse_variable_scope down to the added Component's sub-components.
                component.propagate_sub_component_properties(
                    properties=dict(reuse_variable_scope=self.reuse_variable_scope)
                )
            # Fix the sub-component's (and sub-sub-component's etc..) scope(s).
            self.propagate_scope(component)

            # Execution modes must be coherent within one component subgraph.
            self.propagate_sub_component_properties(
                properties=dict(execution_mode=component.execution_mode), component=component
            )

            # Should we expose some API-methods of the child?
            must_be_complete = kwargs.get("exposed_must_be_complete", True)
            for api_method_name, api_method_rec in component.api_methods.items():
                if api_method_name in expose_apis:
                    def exposed_api_method_wrapper(self, *inputs):
                        # Complicated way to lookup sub-component's method to avoid fixtures when original component gets copied.
                        return self.call(self.sub_components[api_method_rec.func.__self__.name].api_methods[api_method_name].func, *inputs)
                        #return self.call(api_method_rec.func, *inputs)
                    self.define_api_method(api_method_name, exposed_api_method_wrapper,
                                           must_be_complete=must_be_complete)
                    # Add the sub-component's API-registered methods to ours.
                    #self.defined_externally.add(component.scope + "-" + api_method_name)

    def get_all_sub_components(self, list_=None, level_=0):
        """
        Returns all sub-Components (including self) sorted by their nesting-level (... grand-children before children
        before parents).

        Args:
            list\_ (Optional[List[Component]])): A list of already collected components to append to.
            level\_ (int): The slot indicating the Component level depth in `list_` at which we are currently.

        Returns:
            List[Component]: A list with all the sub-components in `self` and `self` itself.
        """
        return_ = False
        if list_ is None:
            list_ = dict()
            return_ = True
        if level_ not in list_:
            list_[level_] = list()
        list_[level_].append(self)
        level_ += 1
        for sub_component in self.sub_components.values():
            sub_component.get_all_sub_components(list_, level_)
        if return_:
            ret = list()
            for l in sorted(list_.keys(), reverse=True):
                ret.extend(sorted(list_[l], key=lambda c: c.scope))
            return ret

    def get_sub_component_by_global_scope(self, scope):
        """
        Returns a sub-Component (or None if not found) by scope. The sub-coponent's scope should be given
        as global scope of the sub-component (not local scope with respect to this Component).

        Args:
            scope (str): The global scope of the sub-Component we are looking for.

        Returns:
            Component: The sub-Component with the given global scope if found, None if not found.
        """
        # TODO: make method more efficient.
        components = self.get_all_sub_components()
        for component in components:
            if component.global_scope == scope:
                return component
        return None

    def get_sub_component_by_name(self, name):
        """
        Returns a sub-Component (or None if not found) by its name (local scope). The sub-Component must be a direct
        sub-Component of `self`.

        Args:
            name (str): The name (local scope) of the sub-Component we are looking for.

        Returns:
            Component: The sub-Component with the given name if found, None if not found.

        Raises:
            RLGraphError: If a sub-Component by that name could not be found.
        """
        sub_component = self.sub_components.get(name, None)
        if sub_component is None:
            raise RLGraphError("ERROR: sub-Component with name '{}' not found in '{}'!".format(name, self.global_scope))
        return sub_component

    def remove_sub_component_by_name(self, name):
        """
        Removes a sub-component from this one by its name. Thereby sets the `parent_component` property of the
        removed Component to None.
        Raises an error if the sub-component does not exist.

        Args:
            name (str): The name of the sub-component to be removed.

        Returns:
            Component: The removed component.
        """
        assert name in self.sub_components, "ERROR: Component {} cannot be removed because it is not" \
            "a sub-component. Sub-components by name are: {}.".format(name, list(self.sub_components.keys()))
        removed_component = self.sub_components.pop(name)
        # Set parent of the removed component to None.
        removed_component.parent_component = None
        return removed_component

    def get_parents(self):
        """
        Returns a list of parent and grand-parents of this component.

        Returns:
            List[Component]: A list (may be empty if this component has no parents) of all parent and grand-parents.
        """
        ret = list()
        component = self
        while component.parent_component is not None:
            ret.append(component.parent_component)
            component = component.parent_component
        return ret

    def propagate_scope(self, sub_component):
        """
        Fixes all the sub-Component's (and its sub-Component's) global_scopes.

        Args:
            sub_component (Optional[Component]): The sub-Component object whose global_scope needs to be updated.
                Use None for this Component itself.
        """
        # TODO this should be moved to use generic method below, but checking if global scope if set
        # TODO does not work well within that.
        if sub_component is None:
            sub_component = self
        elif self.global_scope:
            sub_component.global_scope = self.global_scope + (
                ("/" + sub_component.scope) if sub_component.scope else "")

        # Recurse.
        for sc in sub_component.sub_components.values():
            sub_component.propagate_scope(sc)

    def propagate_sub_component_properties(self, properties, component=None):
        """
        Recursively updates properties of component and its sub-components.

        Args:
            properties (dict): Dict with names of properties and their values to recursively update
                sub-components with.

            component (Optional([Component])): Component to recursively update. Uses self if None.
        """
        if component is None:
            component = self
        properties_scoped = copy.deepcopy(properties)
        for name, value in properties.items():
            # Property is some scope (value is then that scope of the parent component).
            # Have to align it with sub-component's local scope.
            if value and (name == "global_scope" or name == "reuse_variable_scope"):
                value += (("/" + component.scope) if component.scope else "")
                properties_scoped[name] = value
                setattr(component, name, value)
            # Normal property: Set to static given value.
            else:
                setattr(component, name, value)
        for sc in component.sub_components.values():
            component.propagate_sub_component_properties(properties_scoped, sc)

    def propagate_variables(self, keys=None):
        """
        Propagates all variable from this Component to its parents' variable registries.

        Args:
            keys (Optional[List[str]]): An optional list of variable names to propagate. Should only be used in
                internal, recursive calls to this same method.
        """
        # Return if there is no parent.
        if self.parent_component is None:
            return

        # Add all our variables to parent's variable registry.
        keys = keys or self.variables.keys()
        for key in keys:
            # If already there (bubbled up from some child component that was input complete before us)
            # -> Make sure the variable object is identical.
            if key in self.parent_component.variables:
                if self.variables[key] is not self.parent_component.variables[key]:
                    raise RLGraphError("ERROR: Variable registry of '{}' already has a variable under key '{}'!". \
                          format(self.parent_component.name, key))
            self.parent_component.variables[key] = self.variables[key]

        # Recurse up the container hierarchy.
        self.parent_component.propagate_variables(keys)

    def copy(self, name=None, scope=None, device=None, trainable=None,
             reuse_variable_scope=None, reuse_variable_scope_for_sub_components=None):
        """
        Copies this component and returns a new component with possibly another name and another scope.
        The new component has its own variables (they are not shared with the variables of this component as they
        will be created after this copy anyway, during the build phase).
        and is initially not connected to any other component.

        Args:
            name (str): The name of the new Component. If None, use the value of scope.
            scope (str): The scope of the new Component. If None, use the same scope as this component.
            device (str): The device of the new Component. If None, use the same device as this one.

            trainable (Optional[bool]): Whether to make all variables in this component trainable or not. Use None
                for no specific preference.

            reuse_variable_scope (Optional[str]): If not None, variables of the copy will be shared under this scope.

            reuse_variable_scope_for_sub_components (Optional[str]): If not None, variables only of the sub-components
                of the copy will be shared under this scope.

        Returns:
            Component: The copied component object.
        """
        # Make sure we are still in the assembly phase (should not copy actual ops).
        assert self.input_complete is False, "ERROR: Cannot copy a Component ('{}') that has already been built!". \
            format(self.name)

        if scope is None:
            scope = self.scope
        if name is None:
            name = scope
        if device is None:
            device = self.device
        if trainable is None:
            trainable = self.trainable

        # Simply deepcopy self and change name and scope.
        new_component = copy.deepcopy(self)
        new_component.name = name
        new_component.scope = scope
        # Change global_scope for the copy and all its sub-components.
        new_component.global_scope = scope
        new_component.propagate_scope(sub_component=None)

        # Propagate reusable scope, device and other trainable.
        new_component.propagate_sub_component_properties(
            properties=dict(device=device, trainable=trainable)
        )
        if reuse_variable_scope:
            new_component.propagate_sub_component_properties(dict(reuse_variable_scope=reuse_variable_scope))
        # Gives us the chance to skip new_component's scope.
        elif reuse_variable_scope_for_sub_components:
            for sc in new_component.sub_components.values():
                sc.propagate_sub_component_properties(dict(reuse_variable_scope=reuse_variable_scope_for_sub_components))

        # Erase the parent pointer.
        new_component.parent_component = None

        return new_component

    @staticmethod
    def scatter_update_variable(variable, indices, updates):
        """
        Updates a variable. Optionally returns the operation depending on the backend.

        Args:
            variable (any): Variable to update.
            indices (array): Indices to update.
            updates (any):  Update values.

        Returns:
            Optional[op]: The graph operation representing the update (or None).
        """
        if get_backend() == "tf":
            return tf.scatter_update(ref=variable, indices=indices, updates=updates)

    @staticmethod
    def assign_variable(ref, value):
        """
        Assigns a variable to a value.

        Args:
            ref (any): The variable to assign to.
            value (any): The value to use for the assignment.

        Returns:
            Optional[op]: None or the graph operation representing the assginment.
        """
        if get_backend() == "tf":
            if type(value).__name__ == "Variable":
                return tf.assign(ref=ref, value=value.read_value())
            else:
                return tf.assign(ref=ref, value=value)
        elif get_backend() == "pytorch":
            ref.set_value(value)

    @staticmethod
    def read_variable(variable, indices=None):
        """
        Reads a variable.

        Args:
            variable (DataOp): The variable whose value to read.
            indices (Optional[np.ndarray,tf.Tensor]): Indices (if any) to fetch from the variable.

        Returns:
            any: Variable values.
        """
        if get_backend() == "tf":
            if indices is not None:
                # Could be redundant, question is if there may be special read operations
                # in other backends, or read from remote variable requiring extra args.
                return tf.gather(params=variable, indices=indices)
            else:
                return variable
        elif get_backend() == "pytorch":
            # This is not a useful call but for interop in some components
            return variable.get_value()

    def sub_component_by_name(self, scope_name):
        """
        Returns a sub-component of this component by its name.

        Args:
            scope_name (str): Name of the component. This is typically its scope.

        Returns:
            Component: Sub-component if it exists.

        Raises:
            ValueError: Error if no sub-component with this name exists.
        """
        if scope_name not in self.sub_components:
            raise RLGraphError(
                "Name {} is not a valid sub-component name for component {}. Sub-Components are: {}".
                format(scope_name, self.__str__(), self.sub_components.keys())
            )
        return self.sub_components[scope_name]

    def _post_build(self, component):
        component._post_define_by_run_build()
        for sub_component in component.sub_components.values():
            self._post_build(sub_component)

    def _post_define_by_run_build(self):
        """
        Optionally execute post-build calls.
        """
        pass

    @api(returns=1)
    def _graph_fn__variables(self):
        """
        Outputs all of this Component's variables in a DataOpDict (API-method "_variables").

        This can be used e.g. to sync this Component's variables into another Component, which owns
        a Synchronizable() as a sub-component. The returns values of this graph_fn are then sent into
        the other Component's API-method `sync` (parameter: "values") for syncing.

        Returns:
            DataOpDict: Dict with keys=variable names and values=variable (SingleDataOp).
        """
        # Must use custom_scope_separator here b/c RLGraph doesn't allow Dict with '/'-chars in the keys.
        # '/' could collide with a FlattenedDataOp's keys and mess up the un-flatten process.
        variables_dict = self.get_variables(custom_scope_separator="-")
        return DataOpDict(variables_dict)

    @staticmethod
    def reset_profile():
        """
        Sets profiling values to 0.
        """
        Component.call_count = 0
        Component.call_times = []

    def __str__(self):
        return "{}('{}' api={})".format(type(self).__name__, self.name, str(list(self.api_methods.keys())))<|MERGE_RESOLUTION|>--- conflicted
+++ resolved
@@ -175,7 +175,6 @@
         """
         Detects all methods of the Component that should be registered as API-methods for
         this Component and complements `self.api_methods` and `self.api_method_inputs`.
-<<<<<<< HEAD
         Goes by the @api decorator before each API-method or graph_fn that should be
         auto-thin-wrapped by an API-method.
         """
@@ -191,413 +190,6 @@
             if graph_fn_recs is not None:
                 for graph_fn_rec in graph_fn_recs:
                     define_graph_fn(self, graph_fn_rec)
-=======
-        #Returns:
-        #    Two dicts:
-        #        - Dict[str,APIMethodRecord]: Dict of key=API-method name (str); values=APIMethodRecord.
-        #        - Dict[str,Space]: Dict of key=API-method input parameter name (str); values=Space.
-        """
-        #api_method_records = dict()
-        #api_method_inputs = dict()
-        # Look for all our API methods (those that use the `call` method).
-        # TODO use dict of callables -> api_fn_by_name
-        for member in inspect.getmembers(self):
-            name, method = (member[0], member[1])
-            if name != "define_api_method" and name != "add_components" and name[0] != "_" and \
-                    name not in self.switched_off_apis and callable(method) and util.get_method_type(method) == "api":
-                # callable_anytime = False  # not util.does_method_call_graph_fns(method)
-                self.api_methods[name] = APIMethodRecord(method, component=self)  #, callable_anytime=callable_anytime)
-                # Store the input-parameter names and map them to None records (Space not defined yet).
-                param_list = inspect.signature(method).parameters.values()
-                self._complement_api_method_registries(name, param_list)
-
-                # api_method_records[name].input_names = [p.name for p in params]
-                # for param in params:
-                #    if param.name not in api_method_inputs:
-                #        TODO: write function for this block and the corresponding one in `define_api_method`.
-                #        api_method_inputs[param.name] = None
-        # return api_method_records, api_method_inputs
-
-    def call(self, method, *params, **kwargs):
-        """
-        Performs either:
-        a) An assembly run through another API method (will actually call this API method for further assembly).
-        b) A dry run through a graph_fn (without calling it) just generating the empty op-record-columns around the
-        graph_fn (incoming and outgoing).
-        c) A define-by-run execution of the method where the method is evaluated like a normal python function.
-        Define-by-run execution is enabled via setting the `execution_mode` during the build.
-
-        Args:
-            method (callable): The method (graph_fn or API method) to call.
-            \*params (Union[DataOpRecord,DataOp]): The DataOpRecords/DataOps to be used for calling the method.
-
-        Keyword Args:
-            flatten_ops (Union[bool,Set[str]]): Whether to flatten all or some DataOps by creating
-                a FlattenedDataOp (with automatic key names).
-                Can also be a set of in-Socket names to flatten explicitly (True for all).
-                (default: True).
-            split_ops (Union[bool,Set[str]]): Whether to split all or some of the already flattened DataOps
-                and send the SingleDataOps one by one through the graph_fn.
-                Example: Spaces=A=Dict (container), B=int (primitive)
-                The graph_fn should then expect for each primitive Space in A:
-                _graph_fn(primitive-in-A (Space), B (int))
-                NOTE that B will be the same in all calls for all primitive-in-A's.
-                (default: True).
-            add_auto_key_as_first_param (bool): If `split_ops` is not False, whether to send the
-                automatically generated flat key as the very first parameter into each call of the graph_fn.
-                Example: Spaces=A=float (primitive), B=Tuple (container)
-                The graph_fn should then expect for each primitive Space in B:
-                _graph_fn(key, A (float), primitive-in-B (Space))
-                NOTE that A will be the same in all calls for all primitive-in-B's.
-                The key can now be used to index into variables equally structured as B.
-                Has no effect if `split_ops` is False.
-                (default: False).
-            return_ops (bool): Whether to return actual ops rather than op-records. This is done automatically
-                (regardless of this value), if the direct parent caller of this method is a `_graph_fn_`-method.
-                Default: False.
-
-        Returns:
-            Tuple[DataOpRecord]: The returned tuple of DataOpRecords coming from the called API-method or graph_fn.
-        """
-        # Owner of method:
-        method_owner = method.__self__  # type: Component
-        # Check, whether the method-owner is either this Component or has this Component as parent.
-        # TODO: make this check generic for any depth-grand-child.A
-        assert method_owner is self or self in method_owner.get_parents(), \
-            "ERROR: Can only call API-method ({}/{}) on self ({}) or any sub-Components of self! Most likely, " \
-            "{} has not been added to self.". \
-            format(method_owner.global_scope, method.__name__, self.global_scope, method_owner.global_scope)
-        # Try handing the graph-builder link to the owner Component (in case it's not set yet).
-        if method_owner.graph_builder is None:
-            method_owner.graph_builder = self.graph_builder
-
-        return_ops = kwargs.pop("return_ops", False)
-        # Direct evaluation of function.
-        if self.execution_mode == "define_by_run":
-            Component.call_count += 1
-            # print("calling in define by run mode: method {}, call count = {}".format(method, Component.call_count))
-
-            # Name might not match, e.g. _graph_fn_apply vs apply.
-            #  Check with owner if extra args needed.
-            start = time.perf_counter()
-            # TODO: Problem with kwargs: kwargs contain 'call' params like flatten, but
-            # we cant pass them in define by run mode. Need to distinguish between true kwargs and call
-            # kwargs.
-            if method.__name__ in method_owner.api_methods and \
-                    method_owner.api_methods[method.__name__].add_auto_key_as_first_param:
-                # Add auto key.
-                ret = method("", *params)
-            else:
-                ret = method(*params)
-            # Store runtime for this method.
-            Component.call_times.append((method_owner.name, method.__name__, time.perf_counter() - start))
-            return ret
-        elif self.execution_mode == "static_graph":
-            # Graph construction.
-
-            # Method is an API method.
-            if method.__name__ in method_owner.api_methods:
-                # Make the API call.
-                op_recs = self.call_api(method, method_owner, *params, **kwargs)
-
-            # Method is a graph_fn.
-            else:
-                op_recs = self.call_graph_fn(method, method_owner, *params, **kwargs)
-
-        # Do we need to return the raw ops or the op-recs?
-        # Direct parent caller is a `_graph_fn_...`: Return raw ops.
-        stack = inspect.stack()
-        if return_ops is True or re.match(r'^_graph_fn_.+$', stack[1][3]):
-            return tuple(o.op for o in op_recs) if isinstance(op_recs, tuple) else op_recs.op
-        # Parent caller is non-graph_fn: Return op-recs.
-        else:
-            return op_recs
-
-    def call_graph_fn(self, method, method_owner, *params, **kwargs):
-        """
-        Executes a dry run through a graph_fn (without calling it) just generating the empty
-        op-record-columns around the graph_fn (incoming and outgoing).
-
-        Args:
-            method (callable): The method (graph_fn or API method) to call.
-            method_owner (Component): Component this method belongs to.
-            \*params (Union[DataOpRecord,np.array,numeric]): The DataOpRecords to be used for calling the method.
-
-        Keyword Args:
-            flatten_ops (Union[bool,Set[str]]): Whether to flatten all or some DataOps by creating
-                a FlattenedDataOp (with automatic key names).
-                Can also be a set of in-Socket names to flatten explicitly (True for all).
-                (default: True).
-            split_ops (Union[bool,Set[str]]): Whether to split all or some of the already flattened DataOps
-                and send the SingleDataOps one by one through the graph_fn.
-                Example: Spaces=A=Dict (container), B=int (primitive)
-                The graph_fn should then expect for each primitive Space in A:
-                _graph_fn(primitive-in-A (Space), B (int))
-                NOTE that B will be the same in all calls for all primitive-in-A's.
-                (default: True).
-            add_auto_key_as_first_param (bool): If `split_ops` is not False, whether to send the
-                automatically generated flat key as the very first parameter into each call of the graph_fn.
-                Example: Spaces=A=float (primitive), B=Tuple (container)
-                The graph_fn should then expect for each primitive Space in B:
-                _graph_fn(key, A (float), primitive-in-B (Space))
-                NOTE that A will be the same in all calls for all primitive-in-B's.
-                The key can now be used to index into variables equally structured as B.
-                Has no effect if `split_ops` is False.
-                (default: False).
-
-        """
-        flatten_ops = kwargs.pop("flatten_ops", False)
-        split_ops = kwargs.pop("split_ops", False)
-        add_auto_key_as_first_param = kwargs.pop("add_auto_key_as_first_param", False)
-
-        # Make sure the graph_fn belongs to this Component (not allowed to call graph_fn of other component
-        # directly).
-        if method_owner is not self:
-            raise RLGraphError("Graph_fn '{}' may only be sent to `call` by its owner ({})! However, '{}' is "
-                               "calling it.".format(method.__name__, method_owner.scope, self.scope))
-
-        # Add all kwargs to params (op-rec contains kwarg-name).
-        params = list(params)
-        for key, value in kwargs.items():
-            value.kwarg = key
-            params.append(value)
-
-        # Sanity check number of actual graph_fn input values against len(params).
-        self.sanity_check_call_parameters(params, method, "graph_fn", add_auto_key_as_first_param)
-
-        # Store a  graph_fn record in this component for better in/out-op-record-column reference.
-        if method.__name__ not in self.graph_fns:
-            self.graph_fns[method.__name__] = GraphFnRecord(graph_fn=method, component=self)
-
-        # Generate in-going op-rec-column.
-        in_graph_fn_column = DataOpRecordColumnIntoGraphFn(
-            len(params), component=self, graph_fn=method,
-            flatten_ops=flatten_ops, split_ops=split_ops, add_auto_key_as_first_param=add_auto_key_as_first_param
-        )
-        # Add the column to the `graph_fns` record.
-        self.graph_fns[method.__name__].in_op_columns.append(in_graph_fn_column)
-
-        # We are already building: Actually call the graph_fn after asserting that its Component is input-complete.
-        if self.graph_builder and self.graph_builder.phase == "building":
-            # Populate in-op-column with actual ops, Space, kwarg-name.
-            for i, in_op in enumerate(params):
-                if isinstance(in_op, DataOpRecord):
-                    in_graph_fn_column.op_records[i].op = in_op.op
-                    in_graph_fn_column.op_records[i].space = get_space_from_op(in_op.op)
-                    in_graph_fn_column.op_records[i].kwarg = in_op.kwarg
-                elif in_op is not None:
-                    in_graph_fn_column.op_records[i].op = in_op
-                    in_graph_fn_column.op_records[i].space = get_space_from_op(in_op)
-            # Assert input-completeness of Component (if not already, then after this graph_fn/Space update).
-            #if self.input_complete is False:
-            # Check Spaces and create variables.
-            self.graph_builder.build_component_when_input_complete(self)
-            assert self.input_complete
-            # TODO: This check should go in, but fails for multi-GPU DQN runs.
-            #if in_graph_fn_column.graph_fn.__name__ == "_graph_fn__variables":
-            #    assert self.variable_complete
-            # Call the graph_fn.
-            out_graph_fn_column = self.graph_builder.run_through_graph_fn_with_device_and_scope(
-                in_graph_fn_column, create_new_out_column=True
-            )
-            # Check again, in case we are now also variable-complete.
-            self.graph_builder.build_component_when_input_complete(self)
-
-        # We are still in the assembly phase: Don't actually call the graph_fn. Only generate op-rec-columns
-        # around it (in-coming and out-going).
-        else:
-            # Create 2 op-record columns, one going into the graph_fn and one getting out of there and link
-            # them together via the graph_fn (w/o calling it).
-            # TODO: remove when we have numpy-based Components (then we can do test calls to infer everything automatically)
-            if method.__name__ in self.graph_fn_num_outputs:
-                num_graph_fn_return_values = self.graph_fn_num_outputs[method.__name__]
-            else:
-                num_graph_fn_return_values = util.get_num_return_values(method)
-            self.logger.debug("Graph_fn has {} return values (inferred).".format(method.__name__,
-                                                                                 num_graph_fn_return_values))
-            # If in-column is empty, add it to the "empty in-column" set.
-            if len(in_graph_fn_column.op_records) == 0:
-                self.no_input_graph_fn_columns.add(in_graph_fn_column)
-
-            # Generate the out-op-column from the number of return values (guessed during assembly phase or
-            # actually measured during build phase).
-            out_graph_fn_column = DataOpRecordColumnFromGraphFn(
-                num_graph_fn_return_values, component=self, graph_fn_name=method.__name__,
-                in_graph_fn_column=in_graph_fn_column
-            )
-
-            in_graph_fn_column.out_graph_fn_column = out_graph_fn_column
-
-        self.graph_fns[method.__name__].out_op_columns.append(out_graph_fn_column)
-
-        # Link from in-going op-recs with out-coming ones (both ways).
-        for i, op_rec in enumerate(params):
-            # A DataOpRecord: Link to next and from next back to op_rec.
-            if isinstance(op_rec, DataOpRecord):
-                op_rec.next.add(in_graph_fn_column.op_records[i])
-                in_graph_fn_column.op_records[i].previous = op_rec
-                # Also update the kwarg name so that a future call to the graph_fn with the in-column will work.
-                in_graph_fn_column.op_records[i].kwarg = op_rec.kwarg
-            # A fixed input value. Store directly as op with Space and register it as already known (constant).
-            elif op_rec is not None:
-                # TODO: support fixed values with kwargs as well.
-                constant_op = np.array(op_rec)
-                in_graph_fn_column.op_records[i].op = constant_op
-                in_graph_fn_column.op_records[i].space = get_space_from_op(constant_op)
-                self.constant_op_records.add(in_graph_fn_column.op_records[i])
-
-        if len(out_graph_fn_column.op_records) == 1:
-            return out_graph_fn_column.op_records[0]
-        else:
-            return tuple(out_graph_fn_column.op_records)
-
-    def call_api(self, method, method_owner, *params, **kwargs):
-        """
-        Executes an assembly run through another API method (will actually call this API method for further assembly).
-
-        Args:
-            method (callable): The method (graph_fn or API method) to call.
-            method_owner (Component): Component this method belongs to.
-
-            \*params (Union[DataOpRecord,np.array,numeric]): The DataOpRecords (or constant values) to be used for
-                calling the method.
-
-        Returns:
-            DataOpRecord: Output op of calling this api method.
-        """
-        api_method_rec = method_owner.api_methods[method.__name__]
-
-        params_no_none = list()
-        for p in params[::-1]:
-            # Only allow Nones at end of params (positional default args).
-            if p is None:
-                assert len(params_no_none) == 0,\
-                    "ERROR: params ({}) to API-method '{}' have Nones amongst them (ok, if at the end of the params " \
-                    "list, but not in the middle).".format(params, method.__name__)
-            else:
-                params_no_none.insert(0, p)
-        # Add all kwargs as tuples (key, op-rec) to params_no_none.
-        for key, value in kwargs.items():
-            params_no_none.append(tuple([key, value]))
-
-        # Create op-record column to call API method with. Ignore None input params. These should not be sent
-        # to the API-method.
-        in_op_column = DataOpRecordColumnIntoAPIMethod(
-            op_records=len(params_no_none), component=self, api_method_rec=api_method_rec
-        )
-
-        # Add the column to the API-method record.
-        api_method_rec.in_op_columns.append(in_op_column)
-
-        # Link from incoming op_recs into the new column or populate new column with ops/Spaces (this happens
-        # if this call was made from within a graph_fn such that ops and Spaces are already known).
-        flex = None
-        for i, op_rec in enumerate(params_no_none):
-            # Named arg/kwarg -> get input_name from that and peel op_rec.
-            if isinstance(op_rec, tuple) and not isinstance(op_rec, DataOpTuple):
-                key = op_rec[0]
-                op_rec = op_rec[1]
-                in_op_column.op_records[i].kwarg = key
-            # Positional arg -> get input_name from input_names list.
-            else:
-                key = api_method_rec.input_names[i if flex is None else flex]
-
-            # Var-positional arg, attach the actual position to input_name string.
-            if method_owner.api_method_inputs[key] == "*flex":
-                if flex is None:
-                    flex = i
-                key += "[{}]".format(i - flex)
-
-            # We are already in building phase (params may be coming from inside graph_fn).
-            if self.graph_builder is not None and self.graph_builder.phase == "building":
-                # Params are op-records -> link AND pass on actual ops/Spaces.
-                if isinstance(op_rec, DataOpRecord):
-                    in_op_column.op_records[i].op = op_rec.op
-                    in_op_column.op_records[i].space = method_owner.api_method_inputs[key] = \
-                        get_space_from_op(op_rec.op)
-                    op_rec.next.add(in_op_column.op_records[i])
-                    in_op_column.op_records[i].previous = op_rec
-                # Params are actual ops: Pass them (and Space) on to in-column records.
-                else:
-                    in_op_column.op_records[i].op = op_rec
-                    in_op_column.op_records[i].space = method_owner.api_method_inputs[key] = \
-                        get_space_from_op(op_rec)
-                # Check input-completeness of Component (but not strict as we are only calling API, not a graph_fn).
-                if method_owner.input_complete is False:
-                    # Check Spaces and create variables.
-                    method_owner.graph_builder.build_component_when_input_complete(method_owner)
-
-            # A DataOpRecord from the meta-graph.
-            elif isinstance(op_rec, DataOpRecord):
-                op_rec.next.add(in_op_column.op_records[i])
-                in_op_column.op_records[i].previous = op_rec
-                if key not in method_owner.api_method_inputs:
-                    method_owner.api_method_inputs[key] = None
-            # Fixed value (instead of op-record): Store the fixed value directly in the op.
-            else:
-                in_op_column.op_records[i].op = np.array(op_rec)
-                in_op_column.op_records[i].space = get_space_from_op(op_rec)
-                if key not in method_owner.api_method_inputs or method_owner.api_method_inputs[key] is None:
-                    method_owner.api_method_inputs[key] = in_op_column.op_records[i].space
-                self.constant_op_records.add(in_op_column.op_records[i])
-
-        # Now actually call the API method with that the correct *args and **kwargs from the new column and
-        # create a new out-column with num-records == num-return values.
-        name = method.__name__
-        self.logger.debug("Calling api method {} with owner {}:".format(name, method_owner))
-        args = [op_rec for op_rec in in_op_column.op_records if op_rec.kwarg is None]
-        kwargs = {op_rec.kwarg: op_rec for op_rec in in_op_column.op_records if op_rec.kwarg is not None}
-        out_op_recs = method(*args, **kwargs)
-
-        # Process the results (push into a column).
-        out_op_recs = util.force_list(out_op_recs)
-        out_op_column = DataOpRecordColumnFromAPIMethod(
-            op_records=len(out_op_recs),
-            component=self,
-            api_method_name=method.__name__
-        )
-
-        # Link the returned ops to that new out-column.
-        for i, op_rec in enumerate(out_op_recs):
-            # If we already have actual op(s) and Space(s), push them already into the
-            # DataOpRecordColumnFromAPIMethod's records.
-            if self.graph_builder is not None and self.graph_builder.phase == "building":
-                out_op_column.op_records[i].op = op_rec.op
-                out_op_column.op_records[i].space = op_rec.space
-            op_rec.next.add(out_op_column.op_records[i])
-            out_op_column.op_records[i].previous = op_rec
-        # And append the new out-column to the api-method-rec.
-        api_method_rec.out_op_columns.append(out_op_column)
-
-        # Then return the op-records from the new out-column.
-        if len(out_op_column.op_records) == 1:
-            return out_op_column.op_records[0]
-        else:
-            return tuple(out_op_column.op_records)
-
-    def sanity_check_call_parameters(self, params, method, method_type, add_auto_key_as_first_param):
-        raw_signature_parameters = inspect.signature(method).parameters
-        actual_params = list(raw_signature_parameters.values())
-        if add_auto_key_as_first_param is True:
-            actual_params = actual_params[1:]
-        if len(params) != len(actual_params):
-            # Check whether the last arg is var_positional (e.g. *inputs; in that case it's ok if the number of params
-            # is larger than that of the actual graph_fn params or its one smaller).
-            if actual_params[-1].kind == inspect.Parameter.VAR_POSITIONAL and (len(params) > len(actual_params) > 0 or
-                                                                               len(params) == len(actual_params) - 1):
-                pass
-            # Some actual params have default values: Number of given params must be at least as large as the number
-            # of non-default actual params but maximally as large as the number of actual_parameters.
-            elif len(actual_params) >= len(params) >= sum(
-                    [p.default is inspect.Parameter.empty for p in actual_params]):
-                pass
-            else:
-                raise RLGraphError(
-                    "ERROR: {} '{}/{}' has {} input-parameters, but {} ({}) were being provided in the "
-                    "`Component.call` method!".format(method_type, self.name, method.__name__,
-                                                      len(actual_params), len(params), params)
-                )
->>>>>>> da368b6b
 
     def get_number_of_allowed_inputs(self, api_method_name):
         """
