--- conflicted
+++ resolved
@@ -275,12 +275,9 @@
             out = test.test(("sample_stochastic", tuple([input_[0]])))
             outs.append(out)
 
-<<<<<<< HEAD
         recursive_assert_almost_equal(np.mean(np.array(outs), axis=0), expected, decimals=1)
-=======
-        recursive_assert_almost_equal(np.mean(outs), expected.mean(), decimals=1)
-
-    def test_squashed(self):
+
+    def test_squashed_normal(self):
         param_space = FloatBox(shape=(2,), add_batch_rank=True)
         values_space = FloatBox(shape=(1, ), add_batch_rank=True)
         input_spaces = dict(
@@ -294,5 +291,4 @@
 
         input_ = [np.array([[5.0, 0.2]]), False]
 
-        print(test.graph_executor.execute((distribution.log_prob, [[[0.9, 0.01]], [[-1.0]]])))
->>>>>>> 0b7a17a0
+        print(test.graph_executor.execute((distribution.log_prob, [[[0.9, 0.01]], [[-1.0]]])))