--- conflicted
+++ resolved
@@ -163,10 +163,6 @@
         if optimizer_spec is not None:
             self.optimizer = Optimizer.from_spec(optimizer_spec)  #get_optimizer_from_device_strategy(
                 #optimizer_spec, self.execution_spec.get("device_strategy", 'default')
-<<<<<<< HEAD
-            )
-=======
->>>>>>> 99af5f3d
         # Update-spec dict tells the Agent how to update (e.g. memory batch size).
         self.update_spec = parse_update_spec(update_spec)
 
