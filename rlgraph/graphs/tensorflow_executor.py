# Copyright 2018 The RLgraph authors. All Rights Reserved.
#
# Licensed under the Apache License, Version 2.0 (the "License");
# you may not use this file except in compliance with the License.
# You may obtain a copy of the License at
#
#     http://www.apache.org/licenses/LICENSE-2.0
#
# Unless required by applicable law or agreed to in writing, software
# distributed under the License is distributed on an "AS IS" BASIS,
# WITHOUT WARRANTIES OR CONDITIONS OF ANY KIND, either express or implied.
# See the License for the specific language governing permissions and
# limitations under the License.
# ==============================================================================

from __future__ import absolute_import
from __future__ import division
from __future__ import print_function

import os
import time

from rlgraph import get_backend, get_distributed_backend
import rlgraph.utils as util
from rlgraph.components.optimizers.multi_gpu_sync_optimizer import MultiGpuSyncOptimizer
from rlgraph.utils.rlgraph_error import RLGraphError
from rlgraph.graphs.graph_executor import GraphExecutor

if get_backend() == "tf":
    import tensorflow as tf
    from tensorflow.python.client import device_lib
    from rlgraph.utils.specifiable_server import SpecifiableServer, SpecifiableServerHook
    from tensorflow.python.client import timeline


class TensorFlowExecutor(GraphExecutor):
    """
    A TensorFlow executioner manages execution via TensorFlow sessions.

    The following execution strategies are available:

    - 'default': Assign to CPU or provided default device if no assignment given,
        otherwise consider user device assignments.
    - 'custom': Completely user defined device strategy, graph executor just executes calls
    - 'multi_gpu_sync': Parallelizes updates across multiple GPUs by averaging gradients.
    """
    def __init__(self, **kwargs):
        super(TensorFlowExecutor, self).__init__(**kwargs)
        self.global_training_timestep = None

        # The tf.Graph object to be run in a tf session.
        self.graph = None
        # Saver.
        self.saver = None
        self.saver_directory = None

        # tf.Scaffold.
        self.scaffold = None
        # Ops used by the scaffold to initialize variables and check variables for initialization.
        self.init_op = None
        self.local_init_op = None
        self.ready_op = None
        self.ready_for_local_init_op = None

        # # The tf.Server object (if any).
        self.server = None

        # Summary settings.
        self.summary_writer = None

        # The merged summary op to be used by the session to write the summaries.
        self.summary_op = None

        # The session for the computation graph.
        self.session = None
        self.monitored_session = None

        # The optimizer is a somewhat privileged graph component because it must manage
        # devices depending on the device strategy and we hence keep an instance here to be able
        # to request special device init ops.
        self.optimizer = None

        self.graph_default_context = None
        self.local_device_protos = device_lib.list_local_devices()

        # Just fetch CPUs. GPUs will be added when parsing the GPU configuration.
        self.available_devices = [x.name for x in self.local_device_protos if x.device_type == 'CPU']

        # Local session config which needs to be updated with device options during setup.
        self.tf_session_type = self.session_config.pop("type", "monitored-training-session")
        self.tf_session_config = tf.ConfigProto(**self.session_config)
        self.tf_session_options = None

        self.run_metadata = None

        # Tf Profiler config.
        self.profiling_enabled = self.execution_spec["enable_profiler"]
        if self.profiling_enabled is True:
            self.profiler = None
            self.profile_step = 0
            self.profiling_frequency = self.execution_spec["profiler_frequency"]
            self.run_metadata = tf.RunMetadata()
            if not self.disable_monitoring:
                self.tf_session_options = tf.RunOptions(trace_level=tf.RunOptions.FULL_TRACE)

        self.timeline_enabled = self.execution_spec["enable_timeline"]
        if self.timeline_enabled is True:
            if self.run_metadata is None:
                self.run_metadata = tf.RunMetadata()
            self.timeline_step = 0
            self.timeline_frequency = self.execution_spec["timeline_frequency"]
            if not self.disable_monitoring:
                self.tf_session_options = tf.RunOptions(trace_level=tf.RunOptions.FULL_TRACE)

        self.init_device_strategy()

        # # Initialize distributed backend.
        # distributed_backend_ = self.execution_spec.get("distributed_backend", "distributed_tf")
        #
        # self.logger.info("Updating global distributed backend setting with backend {}".format(distributed_backend_))
        # set_distributed_backend(distributed_backend_)

    def init_device_strategy(self):
        """
        Initializes default device and loads available devices.
        """
        self.device_strategy = self.execution_spec["device_strategy"]
        # Configures available GPUs.
        self.init_gpus()

        if self.device_strategy == "default":
            if self.execution_spec["device_map"] is not None:
                self.logger.warning(
                    "`device_map` given for device-strategy=`default`. Map will be ignored. Use "
                    "device-strategy=`custom` together with a `device_map`."
                )
            self.logger.info("Initializing graph executor with default device strategy. "
                             "Backend will assign all visible devices.")
            self.logger.info("GPUs enabled: {}. Usable GPUs: {}".format(self.gpus_enabled, self.gpu_names))
        elif self.device_strategy == 'multi_gpu_sync':
            assert self.gpus_enabled, "ERROR: device_strategy is 'multi_gpu_sync' but GPUs are not enabled. Please" \
                                      "check your gpu_spec and set gpus_enabled to True."
            self.default_device = self.execution_spec.get(
                "default_device", [x.name for x in self.local_device_protos if x.device_type == 'CPU'][0]
            )
            self.logger.info("Initializing graph executor with synchronized multi-gpu device strategy. "
                             "Default device: {}. Available gpus are: {}.".format(self.default_device, self.gpu_names))
        elif self.device_strategy == "custom":
            # Default device is user provided device or first CPU.
            default_device = self.execution_spec.get("default_device", None)
            if default_device is None:
                self.default_device = [x.name for x in self.local_device_protos if x.device_type == 'CPU'][0]
            else:
                self.default_device = default_device
                # Sanity check, whether given default device exists.
                # if self.default_device not in self.available_devices:
                #    raise RLGraphError("Provided `default_device` ('{}') is not in `available_devices` ({})".
                #                       format(self.default_device, self.available_devices))
            self.device_map = dict()
            # Clean up device map so it only contains devices that are actually available (otherwise,
            # use the default device).
            for component_name, device in self.execution_spec["device_map"].items():
                if device in self.available_devices:
                    self.device_map[component_name] = device
            self.logger.info("Initializing graph executor with custom device strategy (default device: {}).".
                             format(self.default_device))
        else:
            raise RLGraphError("Invalid device_strategy ('{}') for TensorFlowExecutor!".format(self.device_strategy))

<<<<<<< HEAD
    def build(self, root_components, input_spaces, optimizer=None, loss_name=None, is_impala_learner=False,
              batch_size=32):
=======
    def build(self, root_components, input_spaces, optimizer=None, loss_name=None, build_options=None):
>>>>>>> 1b8ce609
        # Use perf_counter for short tasks.
        start = time.perf_counter()
        # 0. Init phase: Component construction and nesting (child/parent Components).
        # Components can still be modified and re-arranged after this.
        self.init_execution()
        self.setup_graph()

        # 1. Build phase: Meta graph construction -> All of the root_component's API methods are being called once,
        # thereby calling other API-methods (of sub-Components). These API-method calls then build the meta-graph
        # (generating empty op-record columns around API methods and graph_fns).
        # TODO make compatible for multiple roots in graph builder.
        meta_build_times = []
        build_times = []

        for component in root_components:
            self._build_device_strategy(component, optimizer, batch_size=batch_size, loss_name=loss_name)
            start = time.perf_counter()
            meta_graph = self.meta_graph_builder.build(component, input_spaces)
            meta_build_times.append(time.perf_counter() - start)

            # 2. Build phase: Backend compilation, build actual TensorFlow graph from meta graph.
            # -> Inputs/Operations/variables
            build_time = self.graph_builder.build_graph_with_options(
                meta_graph=meta_graph, input_spaces=input_spaces, available_devices=self.available_devices,
                device_strategy=self.device_strategy, default_device=self.default_device, device_map=self.device_map,
                build_options=build_options
            )

            # Build time is a dict containing the cost of different parts of the build.
            build_times.append(build_time)

            # Check device assignments for inconsistencies or unused devices.
            self._sanity_check_devices()

            # Set up any remaining session or monitoring configurations.
            self.finish_graph_setup()

        return dict(
            total_build_time=time.perf_counter() - start,
            meta_graph_build_times=meta_build_times,
            build_times=build_times,
        )

    def execute(self, *api_methods):
        # Fetch inputs for the different API-methods.
        fetch_dict, feed_dict = self.graph_builder.get_execution_inputs(*api_methods)
        ret = self.monitored_session.run(fetch_dict, feed_dict=feed_dict,
                                         options=self.tf_session_options, run_metadata=self.run_metadata)

        if self.profiling_enabled:
            self.update_profiler_if_necessary()

        if self.timeline_enabled:
            self.update_timeline_if_necessary()

        # Return single values instead of lists of 1 item.
        ret = {key: (value[0] if len(ret[key]) == 1 else tuple(value)) for key, value in ret.items()}

        # If only one key in ret, remove it.
        if len(api_methods) == 1:
            ret = ret[next(iter(ret))]

        return ret

    def update_profiler_if_necessary(self):
        """
        Updates profiler according to specification.
        """
        if self.profile_step % self.profiling_frequency == 0:
            self.profiler.add_step(self.profile_step, self.run_metadata)
            self.profiler.profile_operations(
                options=tf.profiler.ProfileOptionBuilder(
                    options=tf.profiler.ProfileOptionBuilder.time_and_memory()).with_node_names().build()
            )
        self.profile_step += 1

    def update_timeline_if_necessary(self):
        """
        Writes a timeline json file according to specification.
        """
        if self.timeline_step % self.timeline_frequency == 0:
            fetched_timeline = timeline.Timeline(self.run_metadata.step_stats)
            chrome_trace = fetched_timeline.generate_chrome_trace_format()
            with open("timeline_{:02d}.json".format(self.timeline_step), "w") as f:
                f.write(chrome_trace)
        self.timeline_step += 1

    def read_variable_values(self, variables):
        """
        Fetches the given variables from the graph and returns their current values.
        The returned structure corresponds to the data type and structure of `variables`
        (e.g. if a dict with variables as values comes in, a dict with the same keys and current values as values
        is returned).

        Args:
            variables (any): Any structure that contains variables.

        Returns:
            any: Values of the given variables in the exact same structure as `variables`.
        """
        self.logger.debug('Fetching values of variables {} from graph.'.format(variables))
        return self.monitored_session.run(variables, feed_dict=dict())

    def init_execution(self):
        """
        Creates and stores a tf server (and optionally joins it if we are a parameter-server).
        Only relevant, if we are running in distributed mode.
        """
        if self.execution_mode == "distributed":
            if get_distributed_backend() == "distributed_tf":
                self.setup_distributed_tf()
            elif get_distributed_backend() == "horovod":
                self.setup_horovod_execution()

    def setup_distributed_tf(self):
        """
        Sets up distributed TensorFlow.
        """
        self.logger.info("Setting up distributed TensorFlow execution mode.")
        # Create a local server.
        if self.distributed_spec["cluster_spec"] is None:
            self.server = tf.train.Server.create_local_server()
        # Create an actual distributed Server.
        else:
            self.server = tf.train.Server(
                server_or_cluster_def=self.distributed_spec["cluster_spec"],
                job_name=self.distributed_spec["job"],
                task_index=self.distributed_spec["task_index"],
                protocol=self.distributed_spec["protocol"],
                start=True
            )

            if self.distributed_spec["job"] == "ps":
                # Just join and be done.
                self.logger.info("Job is parameter server, joining and waiting.")
                self.server.join()
                quit()

    def setup_horovod_execution(self):
        """
        Sets up Horovod.
        """
        # Check again to avoid import if unset which will crash if horovod is not installed.
        if get_distributed_backend() == "horovod":
            import horovod.tensorflow as hvd
            self.logger.info("Setting up Horovod execution.")
            hvd.init()
            config = tf.ConfigProto()
            config.gpu_options.visible_device_list = str(hvd.local_rank())
        
    def get_available_devices(self):
        return self.available_devices

    def get_device_assignments(self, device_names=None):
        if device_names is None:
            return self.graph_builder.device_component_assignments
        else:
            assignments = dict()
            for device in self.graph_builder.device_component_assignments:
                if device in device_names:
                    assignments[device] = self.graph_builder.device_component_assignments[device]
            return assignments

    def setup_graph(self):
        # Generate the tf-Graph object and enter its scope as default graph.
        self.graph = tf.Graph()
        self.graph_default_context = self.graph.as_default()
        self.graph_default_context.__enter__()
        # Set the random seed graph-wide.
        if self.seed is not None:
            self.logger.info("Initializing TensorFlow graph with seed {}".format(self.seed))
            tf.set_random_seed(self.seed)

    def finish_graph_setup(self):
        # After the graph is built -> Setup saver, summaries, etc..
        hooks = []  # Will be appended to in the following functions.
        self.setup_saver(hooks)
        self.setup_summaries(hooks)
        self.setup_scaffold()
        self.setup_specifiable_servers(hooks)

        # Finalize our graph, create and enter the session.
        self.setup_session(hooks)

        # NOT NECESSARY: SEEMS TO BE DONE AUTOMATICALLY BY SESSION
        # Start Queue Runners (if any).
        #self.start_queue_runners()

    def setup_saver(self, hooks):
        """
        Creates the tf.train.Saver object and stores it in self.saver.

        Args:
            hooks (list): List of hooks to use for Saver and Summarizer in Session. Should be appended to.
        """
        self.saver = tf.train.Saver(
           var_list=list(self.graph_builder.root_component.variables.values()),
           reshape=False,
           sharded=False,
           max_to_keep=self.saver_spec.get("max_checkpoints", 1) if self.saver_spec else None,
           keep_checkpoint_every_n_hours=10000.0,
           name=None,
           restore_sequentially=False,
           saver_def=None,
           builder=None,
           defer_build=False,
           allow_empty=True,
           write_version=tf.train.SaverDef.V2,
           pad_step_number=False,
           save_relative_paths=True,
           filename=None
        )

        # Add saver hook to session if saver spec was provided.
        if self.saver_spec is not None and (self.execution_mode == "single"
                                           or self.distributed_spec["task_index"] == 0):
           self.saver_directory = self.saver_spec["directory"]
           saver_hook = tf.train.CheckpointSaverHook(
               checkpoint_dir=self.saver_directory,
               # Either save_secs or save_steps must be set.
               save_secs=self.saver_spec["save_secs"],  # TODO: open question: how to handle settings?
               save_steps=self.saver_spec["save_steps"],
               saver=self.saver,
               checkpoint_basename=self.saver_spec["checkpoint_basename"],  # TODO: open question: how to handle settings?
               scaffold=None,  # None since not created yet.
               listeners=None
           )
           hooks.append(saver_hook)

    def setup_summaries(self, hooks):
        """
        Sets up tf.summary ops generated during the build of the graph inside the different Components.

        Args:
            hooks (list): List of hooks to use for Saver and Summarizer in Session. Should be appended to.
        """
        # Create our tf summary writer object.
        self.summary_writer = tf.summary.FileWriter(
            logdir=self.summary_spec["directory"],
            graph=self.graph,
            max_queue=10,
            flush_secs=120,
            filename_suffix=None
        )

        # Creates a single summary op to be used by the session to write the summary files.
        summary_list = list(self.graph_builder.root_component.summaries.values())
        if len(summary_list) > 0:
            self.summary_op = tf.summary.merge(inputs=summary_list)
            # Create an update saver hook for our summaries.
            summary_saver_hook = tf.train.SummarySaverHook(
                save_steps=self.summary_spec["save_steps"],  # Either one or the other has to be set.
                save_secs=self.summary_spec["save_secs"],
                output_dir=None,  # None since given via 'summary_writer' argument.
                summary_writer=self.summary_writer,
                scaffold=None,  # None since summary_op given directly here.
                summary_op=self.summary_op
            )
            # ... and append it to our list of hooks to use in the session.
            hooks.append(summary_saver_hook)

    def setup_scaffold(self):
        """
        Creates a tf.train.Scaffold object to be used by the session to initialize variables and to save models
        and summaries.
        Assigns the scaffold object to `self.scaffold`.
        """
        # Determine init_op and ready_op.
        var_list = list(self.graph_builder.root_component.variables.values())
        # We can not fetch optimizer vars.
        # self.logger.info("optimizer vars before init :")
        # self.logger.info(self.optimizer.optimizer.variables())
        # TODO let graph builder do this
        if self.optimizer is not None:
            var_list.extend(self.optimizer.get_optimizer_variables())

        if self.execution_mode == "single":
            self.init_op = tf.variables_initializer(var_list=var_list)
            self.ready_op = tf.report_uninitialized_variables(var_list=var_list)
        else:
            assert self.execution_mode == "distributed",\
                "ERROR: execution_mode can only be 'single' or 'distributed'! Is '{}'.".format(self.execution_mode)
            local_job_and_task = "/job:{}/task:{}/".format(self.execution_spec["distributed_spec"]["job"],
                                                          self.execution_spec["distributed_spec"]["task_index"])
            var_list_local = [var for var in var_list if not var.device or local_job_and_task in var.device]
            var_list_remote = [var for var in var_list if var.device and local_job_and_task not in var.device]
            self.init_op = tf.variables_initializer(var_list=var_list_remote)
            self.ready_for_local_init_op = tf.report_uninitialized_variables(var_list=var_list_remote)
            self.local_init_op = tf.variables_initializer(var_list=var_list_local)
            self.ready_op = tf.report_uninitialized_variables(var_list=var_list)

        def init_fn(scaffold, session):
            # NOTE: `self.load_from_file` is either True or a string value.
            # - No specific file given -> Use latest checkpoint.
            saver_dir = self.saver_spec.get("directory", "") if self.saver_spec else ""
            if self.load_from_file is True:
                assert self.saver_spec is not None,\
                    "ERROR: load_from_file is True but no saver_spec with 'directory' provided"
                file = tf.train.latest_checkpoint(
                    checkpoint_dir=saver_dir,
                    latest_filename=None
                )
            # - File given -> Look for it in cwd, then in our checkpoint directory.
            else:
                assert isinstance(self.load_from_file, str)
                file = self.load_from_file
                if not os.path.isfile(file):
                    file = os.path.join(saver_dir, self.load_from_file)

            if file is not None:
                scaffold.saver.restore(sess=session, save_path=file)

        # Create the tf.train.Scaffold object. Monitoring cannot be disabled for this.
        if not self.disable_monitoring:
            self.scaffold = tf.train.Scaffold(
                init_op=self.init_op,
                init_feed_dict=None,
                init_fn=init_fn if self.load_from_file else None,
                ready_op=self.ready_op,
                ready_for_local_init_op=self.ready_for_local_init_op,
                local_init_op=self.local_init_op,
                summary_op=self.summary_op,
                saver=self.saver,
                copy_from_scaffold=None
            )

    @staticmethod
    def setup_specifiable_servers(hooks):
        # Add the hook only if there have been SpecifiableServer objects created.
        # TODO: Change this registry to a tf collections based one. Problem: EnvStepper is created before the Graph,
        # TODO: So when the Graph gets entered, the registry (with the SpecifiableServer in it) is gone.
        if len(SpecifiableServer.INSTANCES) > 0:
            hooks.append(SpecifiableServerHook())

    def setup_session(self, hooks):
        """
        Creates and then enters the session for this model. Also finalizes the graph.

        Args:
            hooks (list): A list of session hooks to use.
        """
        if self.execution_mode == "distributed":
            self.logger.info("Setting up distributed TensorFlow session.")
            if self.server is None:
                raise RLGraphError(
                    "TensorflowGraphExecutor's Server is None! It could be that your DISTRIBUTED_BACKEND (currently "
                    "set to '{}') is not set to 'distributed_tf'. You can do so via the RLGraph config file in your "
                    "home directory or the ENV variable 'RLGRAPH_DISTRIBUTED_BACKEND=distributed_tf'.".
                    format(get_distributed_backend())
                )
            if self.tf_session_type == "monitored-session":
                session_creator = tf.train.ChiefSessionCreator(
                    scaffold=self.scaffold,
                    master=self.server.target,
                    config=self.tf_session_config,
                    checkpoint_dir=None,
                    checkpoint_filename_with_path=None
                )
                self.monitored_session = tf.train.MonitoredSession(
                    #is_chief=self.execution_spec["distributed_spec"]["task_index"] == 0,
                    session_creator=session_creator,
                    hooks=hooks,
                    stop_grace_period_secs=120  # Default value.
                )
            else:
                assert self.tf_session_type == "monitored-training-session",\
                    "ERROR: Invalid session type: {}!".format(self.tf_session_type)
                is_chief = self.execution_spec["distributed_spec"].get(
                    "is_chief", self.execution_spec["distributed_spec"]["task_index"] == 0
                )
                self.monitored_session = tf.train.MonitoredTrainingSession(
                    master=self.server.target,
                    is_chief=is_chief,
                    checkpoint_dir=None,  # TODO: specify?
                    save_checkpoint_secs=600,
                    save_summaries_secs=30,
                    log_step_count_steps=50000,
                    # scaffold=self.scaffold,
                    # Ignore other hooks
                    hooks=[hooks[-1]] if hooks else None,
                    config=self.tf_session_config,
                    stop_grace_period_secs=120  # Default value.
                )
        else:
            self.global_training_timestep = tf.get_variable(
                name="global-timestep", dtype=util.dtype("int"), trainable=False, initializer=0,
                collections=["global-timestep", tf.GraphKeys.GLOBAL_STEP])

            # If monitoring is disabled,
            if self.disable_monitoring:
                self.logger.info("Setting up default session for non-distributed mode.")
                self.monitored_session = tf.Session(config=self.tf_session_config)
            else:
                self.logger.info("Setting up singular monitored session for non-distributed mode.")
                self.monitored_session = tf.train.SingularMonitoredSession(
                    hooks=hooks,
                    scaffold=self.scaffold,
                    master='',  # Default value.
                    config=self.tf_session_config,
                    checkpoint_dir=None
                )

        # Exit the graph-context and finalize the graph.
        if self.graph_default_context is not None:
            self.graph_default_context.__exit__(None, None, None)

        # TODO back in
        # self.graph.finalize()

        if self.disable_monitoring:
            # If no monitoring, both just end up being simple sessions.
            self.session = self.monitored_session
            self.session.run(self.init_op)
        else:
            # Enter the session to be ready for acting/learning.
            self.monitored_session.__enter__()
            self.session = self.monitored_session._tf_sess()

        # Setup the tf Profiler.
        if self.profiling_enabled and not self.disable_monitoring:
            self.profiler = tf.profiler.Profiler(graph=self.session.graph)

    #def start_queue_runners(self):
    #    """
    #    Starts all Queue Runner objects registered under collection tf.GraphKeys.QUEUE_RUNNERS.

    #    Returns:
    #        list: The list of Thread objects that were created (one for each queue runner).
    #    """
    #    return tf.train.start_queue_runners(sess=self.monitored_session)

    def load_model(self, path=None):
        self.logger.info("Attempting to restore model from path: {}.".format(path))
        self.saver.restore(self.session, path)

    def store_model(self, path=None, add_timestep=True):
        if self.summary_writer is not None:
            self.summary_writer.flush()

        self.saver.save(
            sess=self.session,
            save_path=(path or self.saver_directory),
            # TODO: global_timestep
            global_step=(self.global_training_timestep if add_timestep is False else None),
            latest_filename=None,
            meta_graph_suffix="meta",
            write_meta_graph=True,
            write_state=True
        )
        self.logger.info("Stored model to path: {}".format(path))

    def export_graph_definition(self, filename):
        """
        Exports TensorFlow meta graph to file.

        Args:
            filename (str): File to save meta graph. Should end in .meta
        """
        if not filename.endswith('.meta'):
            self.logger.warn('Filename for TensorFlow meta graph should end with .meta.')
        self.saver.export_meta_graph(filename=filename)

    def get_weights(self):
        return self.execute("_variables")

    def set_weights(self, weights):
        # Note that this can only assign components which have been declared synchronizable.
        self.execute(("sync", weights))

    def terminate(self):
        """
        Terminates the GraphExecutor, so it will no longer be usable.
        Things that need to be cleaned up should be placed into this function, e.g. closing sessions
        and other open connections.
        """
        # Close the tf.Session.
        self.monitored_session.close()

    def _build_device_strategy(self, root_component, root_optimizer, batch_size, loss_name=None):
        """
        When using multiple GPUs or other special devices, additional graph components
        may be required to split up incoming data, load it to device memories, and aggregate
        results.

        In RLGraph, graph building and execution are separated so different device strategies can be
        plugged into single agent definitions. For example, one agent may use a single cpu or GPU,
        a local multi-gpu strategy and combine this with distributed sample collection via distributed
        TensorFlow or Ray.

        This method expands the meta graph according to the given device strategy if necessary.

        Args:
            root_component (Component): The root Component (will be used to create towers via `Component.copy()`).
            root_optimizer (Optimizer): The Optimizer object of the root Component.
            batch_size (int): The batch size that needs to be split between the different GPUs.
            loss_name (Optional[str]): Name of loss component. Needed by some device strategies
                to fetch the loss on graph replicas.
        """
        if self.device_strategy == "multi_gpu_sync":
            assert self.num_gpus > 1, "ERROR: MultiGpuSync strategy needs more than one GPU available but" \
                                      "there are only {} GPUs visible.".format(self.num_gpus)
            self.logger.info("Building MultiGpuSync strategy with {} GPUs.".format(self.num_gpus))

            self.optimizer = root_optimizer

            # These are the API methods we need to retain.
            #multi_gpu_api = [""]

            sub_graphs = []
            #shared_scope = "shared"
            for i, device in enumerate(self.gpu_names):
                # TODO only copy relevant towers?
                # Copy and assign GPU to copy.
                self.logger.info("Creating device sub-graph for device: {}.".format(device))
                sub_graph = root_component.copy(
                    # Only place the ops of the tower on the GPU (variables are shared with root).
                    device=device,
                    scope="tower-{}".format(i)
                    #reuse_variable_scope_for_sub_components=shared_scope
                )
                sub_graph.is_multi_gpu_tower = True

                ## Override `update_from_external_batch` method.
                #sub_graph.define_api_method(
                #    "update_from_external_batch", update_from_external_batch_for_root, ok_to_overwrite=True
                #)
                # TODO: what about `from_memory`?

                # Unwrap optimizer.
                #opt = sub_graph.sub_component_by_name(optimizer.name)  # "multi-gpu-sync-optimizer"
                #local_opt = opt.optimizer
                #local_opt.parent_component = None

                #sub_graph.remove_sub_component_by_name(opt.name)
                #sub_graph.add_components(local_opt)
                sub_graphs.append(sub_graph)
                self.used_devices.append(device)

            # Old: root <-> local_optimizer, new: root <-> multi_gpu_optimizer <-> local_optimizer
            # Wrap the optimizer in the root component with a MultiGpuSyncOptimizer.
            #removed_root_optimizer = root_component.remove_sub_component_by_name(root_optimizer.name)
            # Make sure we removed the correct Component.
            #assert removed_root_optimizer is root_optimizer
            #self.optimizer = MultiGpuSyncOptimizer()  #local_optimizer_name=root_optimizer.name, devices=self.gpu_names)
            multi_gpu_optimizer = MultiGpuSyncOptimizer(batch_size=batch_size)
            root_component.add_components(multi_gpu_optimizer)
            # Set the root-component's reuse_variable_scope.
            #policy = root_component.get_sub_component_by_name("policy")
            #policy.propagate_subcomponent_properties(dict(reuse_variable_scope=shared_scope))

            #root_component.define_api_method(
            #    "update_from_external_batch", update_from_external_batch_for_root, ok_to_overwrite=True
            #)

            # optimizer.parent_component = None
            # root_component.remove_sub_component_by_name(optimizer.name)
            # multi_gpu_optimizer = MultiGpuSyncOptimizer(local_optimizer=optimizer, devices=self.gpu_names)
            # root_component.add_components(multi_gpu_optimizer)

            # 4. Pass the graph copies and the splitter containing the info how to split batches into tensors.
            # TODO: root-component may not have any container splitter (e.g. if it doesn't have a memory)?
            #container_splitter = root_component.sub_component_by_name("container-splitter")
            multi_gpu_optimizer.set_replicas(sub_graphs, loss_name, self.gpu_names)

    def _sanity_check_devices(self):
        """
        Checks device assignments to identify unused or conflicting assignments.
        """
        assignments = self.graph_builder.device_component_assignments
        # Devices can be used here or within graph build assignments.
        used_devices = list(assignments.keys()) + self.used_devices

        # Warn if some devices have not been assigned.
        self.logger.info("Checking if all visible devices are in use for strategy: {}. Available devices are: {}.".
            format(self.device_strategy, self.available_devices))
        for device in self.available_devices:
            if device not in used_devices:
                self.logger.warning("Warning: Device {} is usable but has not been assigned.".format(
                    device
                ))

    def init_gpus(self):
        """
        Parses GPU specs and initializes GPU devices by adjusting visible CUDA devices to
        environment and setting memory allocation options.
        """
        gpu_spec = self.execution_spec.get("gpu_spec", None)

        if gpu_spec is not None:
            self.gpus_enabled = gpu_spec.get("gpus_enabled", False)
            self.max_usable_gpus = gpu_spec.get("max_usable_gpus", 0)

            if self.gpus_enabled:
                assert self.max_usable_gpus > 0, "ERROR: GPUs are enabled but max_usable_gpus are not >0 but {}".\
                    format(self.max_usable_gpus)
                gpu_names = sorted([x.name for x in self.local_device_protos if x.device_type == 'GPU'])
                cuda_visible_devices = gpu_spec.get("enable_cuda_devices", None)
                if len(gpu_names) < self.max_usable_gpus:
                    self.logger.warn("WARNING: max_usable_gpus is {} but only {} gpus are locally visible,"
                                     "using all available GPUs.".format(self.max_usable_gpus, len(gpu_names)))

                # Indicate specific CUDA devices to be used.
                if cuda_visible_devices is not None:
                    if isinstance(str, cuda_visible_devices):
                        # Assume "0, 3".
                        device_list = cuda_visible_devices.split(",")
                        num_provided_cuda_devices = len(device_list)
                        use_names = [gpu_names[int(device_id)] for device_id in device_list]
                    elif isinstance(cuda_visible_devices, list):
                        num_provided_cuda_devices = len(cuda_visible_devices)
                        use_names = [gpu_names[int(device_id)] for device_id in cuda_visible_devices]
                        cuda_visible_devices = ",".join(cuda_visible_devices)
                    else:
                        raise ValueError("ERROR: 'cuda_devices' must be string or list of device index "
                                         "values, e.g. [0, 1] or '0,1', but is: {}".format(type(cuda_visible_devices)))

                    # Must match number of allowed GPUs.
                    assert self.max_usable_gpus == num_provided_cuda_devices,\
                        "ERROR: Provided CUDA {} devices: {}, but max_usable_gpus is {}. Must match!"

                    # Expose these devices.
                    self.logger.info("GPU strategy: exposing CUDA devices with ids: {}".format(cuda_visible_devices))
                    os.environ["CUDA_VISIBLE_DEVICES"] = cuda_visible_devices
                    self.gpu_names = use_names

                else:
                    # Assign as many as specified.
                    visible_devices = []
                    use_names = []
                    for i, name in enumerate(gpu_names):
                        if len(use_names) < self.max_usable_gpus:
                            use_names.append(name)
                            visible_devices.append(str(i))
                    os.environ["CUDA_VISIBLE_DEVICES"] = ",".join(visible_devices)
                    self.logger.info("GPU strategy initialized with GPUs enabled: {}".format(use_names))
                    self.gpu_names = use_names

                self.num_gpus = len(self.gpu_names)
                self.available_devices.extend(self.gpu_names)
                per_process_gpu_memory_fraction = gpu_spec.get("per_process_gpu_memory_fraction", None)
                if per_process_gpu_memory_fraction is not None:
                    self.tf_session_config.gpu_options.per_process_gpu_memory_fraction = per_process_gpu_memory_fraction

                self.tf_session_config.gpu_options.allow_growth = gpu_spec.get("allow_memory_growth", False)
        else:
            # Do not allow any GPUs to be used.
            self.gpus_enabled = False
            self.logger.info("gpu_spec is None, disabling GPUs.")<|MERGE_RESOLUTION|>--- conflicted
+++ resolved
@@ -167,12 +167,7 @@
         else:
             raise RLGraphError("Invalid device_strategy ('{}') for TensorFlowExecutor!".format(self.device_strategy))
 
-<<<<<<< HEAD
-    def build(self, root_components, input_spaces, optimizer=None, loss_name=None, is_impala_learner=False,
-              batch_size=32):
-=======
-    def build(self, root_components, input_spaces, optimizer=None, loss_name=None, build_options=None):
->>>>>>> 1b8ce609
+    def build(self, root_components, input_spaces, optimizer=None, loss_name=None, build_options=None, batch_size=32):
         # Use perf_counter for short tasks.
         start = time.perf_counter()
         # 0. Init phase: Component construction and nesting (child/parent Components).
