# Copyright 2018 The YARL-Project, All Rights Reserved.
#
# Licensed under the Apache License, Version 2.0 (the "License");
# you may not use this file except in compliance with the License.
# You may obtain a copy of the License at
#
#     http://www.apache.org/licenses/LICENSE-2.0
#
# Unless required by applicable law or agreed to in writing, software
# distributed under the License is distributed on an "AS IS" BASIS,
# WITHOUT WARRANTIES OR CONDITIONS OF ANY KIND, either express or implied.
# See the License for the specific language governing permissions and
# limitations under the License.
# ==============================================================================

from __future__ import absolute_import
from __future__ import division
from __future__ import print_function

from six.moves import queue
from yarl import get_distributed_backend
from yarl.agents import Agent
from yarl.execution.ray import RayWorker
from yarl.execution.ray.apex.ray_memory_actor import RayMemoryActor
from yarl.execution.ray.ray_executor import RayExecutor
import random
from threading import Thread

from yarl.execution.ray.ray_util import create_colocated_ray_actors, RayTaskPool

if get_distributed_backend() == "ray":
    import ray


class ApexExecutor(RayExecutor):
    """
    Implements the distributed update semantics of distributed prioritized experience replay (Ape-X),
    as described in:

    https://arxiv.org/abs/1803.00933
    """
    def __init__(self, environment_spec, agent_config, cluster_spec, frameskip=1):
        """
        Args:
            environment_spec (dict): Environment spec. Each worker in the cluster will instantiate
                an environment using this spec.
            agent_config (dict): Config dict containing agent and execution specs.
            frameskip (Optional[int]): How often actions are repeated after retrieving them from the agent.

        """
        super(ApexExecutor, self).__init__(cluster_spec)
        self.environment_spec = environment_spec
        # Must specify an agent type.
        assert "type" in agent_config
        self.apex_replay_spec = agent_config.pop("apex_replay_spec")
        self.worker_spec = agent_config.pop("worker_spec")
        self.agent_config = agent_config
        self.frameskip = frameskip

        # These are the Ray remote tasks which sample batches from the replay memory
        # and pass them to the learner.
        self.prioritized_replay_tasks = RayTaskPool()
        self.replay_sampling_task_depth = self.cluster_spec["replay_sampling_task_depth"]
        self.replay_batch_size = self.agent_config["update_spec"]["batch_size"]

        # How often weights are synced to remote workers.
        self.weight_sync_steps = self.cluster_spec["weight_sync_steps"]
        # Necessary for target network updates.
        self.weight_syncs_executed = 0
        self.steps_since_weights_synced = dict()

        # These are the tasks actually interacting with the environment.
        self.env_sample_tasks = RayTaskPool()
        self.env_interaction_task_depth = self.cluster_spec["env_interaction_task_depth"]
        self.worker_sample_size = self.cluster_spec["num_worker_samples"]

        self.logger.info("Setting up execution for Apex executor.")
        self.setup_execution()

    def setup_execution(self):
        # Start Ray cluster and connect to it.
        self.ray_init()

        # Setup queues for communication between main communication loop and learner.
        self.sample_input_queue = queue.Queue(maxsize=self.cluster_spec["learn_queue_size"])
        self.update_output_queue = queue.Queue()

        # Create local worker agent according to spec.
        # Extract states and actions space.
        environment = RayExecutor.build_env_from_config(self.environment_spec)
        self.agent_config["state_space"] = environment.state_space
        self.agent_config["action_space"] = environment.action_space
<<<<<<< HEAD
=======

>>>>>>> f7b70702
        self.local_agent = self.build_agent_from_config(self.agent_config)

        # Set up worker thread for performing updates.
        self.update_worker = UpdateWorker(
            agent=self.local_agent,
            input_queue=self.sample_input_queue,
            output_queue=self.update_output_queue
        )

        # Create remote sample workers based on ray cluster spec.
        self.num_replay_workers = self.cluster_spec["num_replay_workers"]
        self.num_sample_workers = self.cluster_spec["num_sample_workers"]

        self.logger.info("Initializing {} local replay memories.".format(self.num_replay_workers))
        self.ray_local_replay_memories = create_colocated_ray_actors(
            cls=RayMemoryActor,
            config=self.apex_replay_spec,
            num_agents=self.num_replay_workers
        )

        # Create remote workers for data collection.
        self.logger.info("Initializing {} remote data collection agents.".format(self.num_sample_workers))
        self.ray_remote_workers = self.create_remote_workers(
            RayWorker, self.num_sample_workers, self.agent_config,
            # *args
<<<<<<< HEAD
            self.environment_spec, self.agent_config, self.frameskip
=======
            self.environment_spec, self.worker_spec, self.repeat_actions
>>>>>>> f7b70702
        )

    def init_tasks(self):
        # Start learner thread.
        self.update_worker.start()

        # Env interaction tasks via RayWorkers which each
        # have a local agent.
        weights = self.local_agent.get_policy_weights()
        for ray_worker in self.ray_remote_workers:
            self.steps_since_weights_synced[ray_worker] = 0
            ray_worker.set_policy_weights.remote(weights)

            self.logger.info("Synced worker {} weights, initializing sample tasks.".format(
                self.worker_ids[ray_worker]))
            for _ in range(self.env_interaction_task_depth):
                self.env_sample_tasks.add_task(ray_worker, ray_worker.execute_and_get_timesteps.remote(
                    self.worker_sample_size,
                    break_on_terminal=False
                ))

        # Prioritized replay sampling tasks via RayAgents.
        for ray_memory in self.ray_local_replay_memories:
            for _ in range(self.replay_sampling_task_depth):
                # This initializes remote tasks to sample from the prioritized replay memories of each worker.
                self.prioritized_replay_tasks.add_task(ray_memory, ray_memory.get_batch.remote(self.replay_batch_size))

    def _execute_step(self):
        """
        Executes a workload on Ray. The main loop performs the following
        steps until the specified number of steps or episodes is finished:

        - Retrieve sample batches via Ray from remote workers
        - Insert these into the local memory
        - Have a separate learn thread sample batches from the memory and compute updates
        - Sync weights to the shared model so remot eworkers can update their weights.
        """
        # Env steps done during this rollout.
        env_steps = 0
        update_steps = 0
        weights = None

        # 1. Fetch results from RayWorkers.
        for ray_worker, env_sample in self.env_sample_tasks.get_completed():
            # Randomly add env sample to a local replay actor.
            random_memory = random.choice(self.ray_local_replay_memories)

            # N.b. this is only accurate if samples always return exactly the required time steps
            # and do not return early.
            env_steps += self.worker_sample_size
            random_memory.observe.remote(env_sample)

            self.steps_since_weights_synced[ray_worker] += self.worker_sample_size
            if self.steps_since_weights_synced[ray_worker] >= self.weight_sync_steps:
                if weights is None or self.update_worker.update_done:
                    self.update_worker.update_done = False
                    weights = ray.put(self.local_agent.get_policy_weights())
                # self.logger.debug("Syncing weights for worker {}".format(self.worker_ids[ray_worker]))
                # self.logger.debug("Weights type: {}, weights = {}".format(type(weights), weights))
                ray_worker.set_policy_weights.remote(weights)
                self.weight_syncs_executed += 1
                self.steps_since_weights_synced[ray_worker] = 0

            # Reschedule environment samples.
            self.env_sample_tasks.add_task(ray_worker, ray_worker.execute_and_get_timesteps.remote(
                self.worker_sample_size,
                break_on_terminal=False
            ))

        # 2. Fetch completed replay priority sampling task, move to worker, reschedule.
        for ray_memory, replay_remote_task in self.prioritized_replay_tasks.get_completed():
            # Immediately schedule new batch sampling tasks on these workers.
            self.prioritized_replay_tasks.add_task(ray_memory, ray_memory.get_batch.remote(self.replay_batch_size))

            # Retrieve results via id.
            sampled_batch, sample_indices = ray.get(object_ids=replay_remote_task)
            # self.logger.debug("Received result of replay task: {}".format(sampled_batch))

            # Pass to the agent doing the actual updates.
            # The ray worker is passed along because we need to update its priorities later in the subsequent
            # task (see loop below).
            self.sample_input_queue.put((ray_memory, sampled_batch, sample_indices))

        # 3. Update priorities on priority sampling workers using loss values produced by update worker.
        while not self.update_output_queue.empty():
            ray_memory, indices, loss = self.update_output_queue.get()
            ray_memory.update_priorities.remote(indices, loss)
            update_steps += self.replay_batch_size

        return env_steps, update_steps


class UpdateWorker(Thread):
    """
    Executes learning separate from the main event loop as described in the Ape-X paper.
    Communicates with the main thread via a queue.
    """

    def __init__(self, agent, input_queue, output_queue):
        """
        Initializes the worker with a YARL agent and queues for

        Args:
            agent (Agent): YARL agent used to execute local updates.
            input_queue (queue.Queue): Input queue the worker will use to poll samples.
            output_queue (queue.Queue): Output queue the worker will use to push results of local
                update computations.
        """
        super(UpdateWorker, self).__init__()

        # Agent to use for updating.
        self.agent = agent
        self.input_queue = input_queue
        self.output_queue = output_queue

        # Terminate when host process terminates.
        self.daemon = True

        # Flag for main thread.
        self.update_done = False

    def run(self):
        while True:
            # Fetch input for update:
            # Replay memory used
            memory_actor, sample_batch, indices = self.input_queue.get()
            if sample_batch is not None:
                loss, loss_per_item = self.agent.update(batch=sample_batch)

                # Just pass back indices for updating.
                self.output_queue.put((memory_actor, indices, loss_per_item))
                self.update_done = True<|MERGE_RESOLUTION|>--- conflicted
+++ resolved
@@ -90,10 +90,7 @@
         environment = RayExecutor.build_env_from_config(self.environment_spec)
         self.agent_config["state_space"] = environment.state_space
         self.agent_config["action_space"] = environment.action_space
-<<<<<<< HEAD
-=======
-
->>>>>>> f7b70702
+
         self.local_agent = self.build_agent_from_config(self.agent_config)
 
         # Set up worker thread for performing updates.
@@ -119,11 +116,7 @@
         self.ray_remote_workers = self.create_remote_workers(
             RayWorker, self.num_sample_workers, self.agent_config,
             # *args
-<<<<<<< HEAD
-            self.environment_spec, self.agent_config, self.frameskip
-=======
-            self.environment_spec, self.worker_spec, self.repeat_actions
->>>>>>> f7b70702
+            self.environment_spec, self.worker_spec, self.frameskip
         )
 
     def init_tasks(self):
